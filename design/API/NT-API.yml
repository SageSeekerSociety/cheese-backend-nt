openapi: 3.0.0
info:
  title: Cheese Community API
  version: "1.0"
servers:
  - url: "http://localhost:8080"
paths:
  /spaces/{spaceId}:
    delete:
      parameters:
        - description: Space ID
          in: path
          name: spaceId
          required: true
          schema:
            type: integer
            format: int64
      responses:
        "200":
          content:
            application/json:
              schema:
                properties:
                  code:
                    type: integer
                    x-stoplight:
                      id: fr61caeks4gxw
                  message:
                    type: string
                    x-stoplight:
                      id: 8ylo3xkd1jmiq
                required:
                  - code
                  - message
                type: object
          description: OK
      tags: []
      operationId: delete-space
      summary: Delete Space
      x-stoplight:
        id: y5t7k7vw6v5lj
    get:
      parameters:
        - description: Space ID
          in: path
          name: spaceId
          required: true
          schema:
            type: integer
            format: int64
        - description: Query your rank in this space
          in: query
          name: queryMyRank
          schema:
            type: boolean
            default: false
      responses:
        "200":
          content:
            application/json:
              schema:
                properties:
                  code:
                    type: integer
                    x-stoplight:
                      id: fr61caeks4gxw
                  data:
                    properties:
                      space:
                        $ref: "#/components/schemas/Space"
                    required:
                      - space
                    type: object
                    x-stoplight:
                      id: aq9k2n1lkyybd
                  message:
                    type: string
                    x-stoplight:
                      id: 8ylo3xkd1jmiq
                required:
                  - code
                  - data
                  - message
                type: object
          description: OK
      tags: []
      operationId: get-space
      summary: Query Space
      x-stoplight:
        id: sa76mapokoxdw
    patch:
      parameters:
        - description: Space ID
          in: path
          name: spaceId
          required: true
          schema:
            type: integer
            format: int64
      responses:
        "200":
          content:
            application/json:
              schema:
                properties:
                  code:
                    type: integer
                    x-stoplight:
                      id: fr61caeks4gxw
                  data:
                    properties:
                      space:
                        $ref: "#/components/schemas/Space"
                    required:
                      - space
                    type: object
                    x-stoplight:
                      id: aq9k2n1lkyybd
                  message:
                    type: string
                    x-stoplight:
                      id: 8ylo3xkd1jmiq
                required:
                  - code
                  - data
                  - message
                type: object
          description: OK
      tags: []
      operationId: patch-space
      requestBody:
        required: true
        content:
          application/json:
            schema:
              type: object
              properties:
                intro:
                  type: string
                  x-stoplight:
                    id: o0xbwqyvvlxbw
                description:
                  type: string
                name:
                  type: string
                  x-stoplight:
                    id: nvrbufaetpfgt
                avatarId:
                  type: integer
                  x-stoplight:
                    id: jfrrkzlkmiav2
                  format: int64
                enableRank:
                  type: boolean
                announcements:
                  type: string
                taskTemplates:
                  type: string
                classificationTopics:
                  type: array
                  items:
                    type: integer
                    format: int64
      summary: Update Space
      x-stoplight:
        id: 0f71c5ul8igvq
  /spaces:
    get:
      summary: Enumerate Spaces
      tags: []
      responses:
        "200":
          description: OK
          content:
            application/json:
              schema:
                type: object
                properties:
                  code:
                    type: integer
                    x-stoplight:
                      id: 5gq7kfjr7g288
                  data:
                    type: object
                    x-stoplight:
                      id: pf3jhme2fvxd9
                    properties:
                      spaces:
                        type: array
                        x-stoplight:
                          id: mmwrg6njl8i2e
                        items:
                          $ref: "#/components/schemas/Space"
                      page:
                        $ref: "#/components/schemas/Page"
                  message:
                    type: string
                    x-stoplight:
                      id: jl4ak7ckhxdhm
      operationId: get-spaces
      x-stoplight:
        id: ftqdjmms34blr
      parameters:
        - description: Query your rank in this space
          in: query
          name: queryMyRank
          schema:
            type: boolean
            default: false
        - schema:
            type: integer
          in: query
          name: page_size
          description: Page Size
        - schema:
            type: integer
            format: int64
          in: query
          name: page_start
          description: ID of First Element
        - schema:
            type: string
            default: createdAt
          in: query
          name: sort_by
          description: '"createdAt" or "updatedAt"'
        - schema:
            type: string
            default: desc
          in: query
          name: sort_order
          description: '"asc" or "desc"'
    post:
      responses:
        "200":
          content:
            application/json:
              schema:
                properties:
                  code:
                    type: integer
                    x-stoplight:
                      id: fr61caeks4gxw
                  data:
                    properties:
                      space:
                        $ref: "#/components/schemas/Space"
                    required:
                      - space
                    type: object
                    x-stoplight:
                      id: aq9k2n1lkyybd
                  message:
                    type: string
                    x-stoplight:
                      id: 8ylo3xkd1jmiq
                required:
                  - code
                  - data
                  - message
                type: object
          description: OK
      tags: []
      operationId: post-space
      requestBody:
        required: true
        content:
          application/json:
            schema:
              type: object
              required:
                - intro
                - description
                - name
                - avatarId
                - announcements
                - taskTemplates
              properties:
                intro:
                  type: string
                  x-stoplight:
                    id: 7k1r7n9xll0k2
                description:
                  type: string
                name:
                  type: string
                  x-stoplight:
                    id: ters5hblboh72
                avatarId:
                  type: integer
                  x-stoplight:
                    id: 3ec9m0u97i2rr
                  format: int64
                enableRank:
                  type: boolean
                  default: false
                announcements:
                  type: string
                taskTemplates:
                  type: string
                classificationTopics:
                  type: array
                  items:
                    type: integer
                    format: int64
                  default: []
      summary: Create Space
      x-stoplight:
        id: pg0dllezwwg9w
  /spaces/{spaceId}/managers/{userId}:
    delete:
      summary: Disqualify Space Admin
      tags: []
      responses:
        "200":
          content:
            application/json:
              schema:
                properties:
                  code:
                    type: integer
                    x-stoplight:
                      id: fr61caeks4gxw
                  message:
                    type: string
                    x-stoplight:
                      id: 8ylo3xkd1jmiq
                required:
                  - code
                  - message
                type: object
          description: OK
      operationId: delete-space-admin
      x-stoplight:
        id: 3folrj4cnukp4
      parameters:
        - schema:
            type: integer
            format: int64
          in: path
          name: spaceId
          description: Space ID
          required: true
        - schema:
            type: integer
            format: int64
          in: path
          name: userId
          description: Admin User ID
          required: true
    patch:
      summary: Update Space Admin Info
      tags: []
      responses:
        "200":
          content:
            application/json:
              schema:
                properties:
                  code:
                    type: integer
                    x-stoplight:
                      id: fr61caeks4gxw
                  data:
                    properties:
                      space:
                        $ref: "#/components/schemas/Space"
                    required:
                      - space
                    type: object
                    x-stoplight:
                      id: aq9k2n1lkyybd
                  message:
                    type: string
                    x-stoplight:
                      id: 8ylo3xkd1jmiq
                required:
                  - code
                  - data
                  - message
                type: object
          description: OK
      operationId: patch-space-admin
      x-stoplight:
        id: viqdcn2w1j37r
      parameters:
        - schema:
            type: integer
            format: int64
          in: path
          name: spaceId
          description: Space ID
          required: true
        - schema:
            type: integer
            format: int64
          in: path
          name: userId
          description: Admin User ID
          required: true
      requestBody:
        required: true
        content:
          application/json:
            schema:
              type: object
              properties:
                role:
                  $ref: "#/components/schemas/SpaceAdminRoleType"
  /spaces/{spaceId}/managers:
    post:
      summary: Add Space Admin
      tags: []
      responses:
        "200":
          content:
            application/json:
              schema:
                properties:
                  code:
                    type: integer
                    x-stoplight:
                      id: fr61caeks4gxw
                  data:
                    properties:
                      space:
                        $ref: "#/components/schemas/Space"
                    required:
                      - space
                    type: object
                    x-stoplight:
                      id: aq9k2n1lkyybd
                  message:
                    type: string
                    x-stoplight:
                      id: 8ylo3xkd1jmiq
                required:
                  - code
                  - data
                  - message
                type: object
          description: OK
      operationId: post-space-admin
      x-stoplight:
        id: le3meyzafgt31
      parameters:
        - schema:
            type: integer
            format: int64
          in: path
          name: spaceId
          description: Space ID
          required: true
      requestBody:
        required: true
        content:
          application/json:
            schema:
              type: object
              required:
                - role
                - userId
              properties:
                role:
                  $ref: "#/components/schemas/SpaceAdminRoleType"
                userId:
                  type: integer
                  x-stoplight:
                    id: uqb3cxqft9n9q
                  format: int64
  /tasks/{taskId}:
    delete:
      parameters:
        - description: Task ID
          in: path
          name: taskId
          required: true
          schema:
            type: integer
            format: int64
      responses:
        "200":
          content:
            application/json:
              schema:
                properties:
                  code:
                    type: integer
                    x-stoplight:
                      id: 5h4i9qnxtzkyc
                  message:
                    type: string
                    x-stoplight:
                      id: yakrhf5tw2k0o
                required:
                  - code
                  - message
                type: object
          description: OK
      tags: []
      operationId: delete-task
      summary: Delete Task
      x-stoplight:
        id: zjib7afl5gujp
    get:
      parameters:
        - description: Task ID
          in: path
          name: taskId
          required: true
          schema:
            type: integer
            format: int64
        - schema:
            type: boolean
            default: false
          in: query
          name: querySpace
          description: Query the space that the task belongs to
        - schema:
            type: boolean
            default: false
          in: query
          name: queryTeam
          description: Query the team that the task belongs to
        - schema:
            type: boolean
            default: false
          in: query
          name: queryJoinability
          description: Check whether current user can join this task or using one of his/her team
        - schema:
            type: boolean
            default: false
          in: query
          name: querySubmittability
          description: Check whether current user can submit this task or using one of his/her team
        - schema:
            type: boolean
            default: false
          in: query
          name: queryJoined
          description: Check whether current user has joined this task
        - schema:
            type: boolean
            default: false
          in: query
          name: queryJoinedApproved
          description: Check whether current user has joined this task and has been approved
        - schema:
            type: boolean
            default: false
          in: query
          name: queryJoinedDisapproved
          description: Check whether current user has joined this task and has been disapproved
        - schema:
            type: boolean
            default: false
          in: query
          name: queryJoinedNotApprovedOrDisapproved
          description: Check whether current user has joined this task and has not been approved or disapproved
        - schema:
            type: boolean
            default: false
          in: query
          name: queryTopics
          description: Query task's topics
      responses:
        "200":
          content:
            application/json:
              schema:
                properties:
                  code:
                    type: integer
                    x-stoplight:
                      id: ehv14gy4oxg6y
                  data:
                    properties:
                      task:
                        $ref: "#/components/schemas/Task"
                    required:
                      - task
                    type: object
                    x-stoplight:
                      id: nkg36f022iluq
                  message:
                    type: string
                    x-stoplight:
                      id: avsxy26ifxoca
                required:
                  - code
                  - data
                  - message
                type: object
          description: OK
      tags: []
      operationId: get-task
      summary: Query Task
      x-stoplight:
        id: fuv3w7t9i0rmo
    patch:
      parameters:
        - description: Task ID
          in: path
          name: taskId
          required: true
          schema:
            type: integer
            format: int64
      responses:
        "200":
          content:
            application/json:
              schema:
                properties:
                  code:
                    type: integer
                    x-stoplight:
                      id: ehv14gy4oxg6y
                  data:
                    properties:
                      task:
                        $ref: "#/components/schemas/Task"
                    required:
                      - task
                    type: object
                    x-stoplight:
                      id: nkg36f022iluq
                  message:
                    type: string
                    x-stoplight:
                      id: avsxy26ifxoca
                required:
                  - code
                  - data
                  - message
                type: object
          description: OK
      tags: []
      operationId: patch-task
      requestBody:
        required: true
        content:
          application/json:
            schema:
              type: object
              properties:
                name:
                  type: string
                  x-stoplight:
                    id: 4eatfhceym142
                hasDeadline:
                  type: boolean
                deadline:
                  type: integer
                  format: int64
                hasParticipantLimit:
                  type: boolean
                participantLimit:
                  type: integer
                defaultDeadline:
                  type: integer
                  format: int64
                resubmittable:
                  type: boolean
                  x-stoplight:
                    id: 3uylnstdpqmi8
                editable:
                  type: boolean
                  x-stoplight:
                    id: 5z1nmt7xtfq6p
                intro:
                  type: string
                description:
                  type: string
                  x-stoplight:
                    id: 50a27oqgfu81b
                submissionSchema:
                  type: array
                  x-stoplight:
                    id: s3pibjz1gy1ek
                  items:
                    $ref: "#/components/schemas/TaskSubmissionSchemaEntry"
                hasRank:
                  type: boolean
                rank:
                  type: integer
                approved:
                  $ref: "#/components/schemas/ApproveType"
                rejectReason:
                  type: string
                topics:
                  type: array
                  items:
                    type: integer
                    format: int64
      summary: Update Task
      x-stoplight:
        id: sy7yhfh83myt0
  /tasks/{taskId}/ai-advice/conversations:
    post:
      summary: Create AI Advice Conversation
      operationId: create-task-ai-advice-conversation
      parameters:
        - name: taskId
          in: path
          required: true
          schema:
            type: integer
            format: int64
      requestBody:
        required: true
        content:
          application/json:
            schema:
              $ref: "#/components/schemas/CreateTaskAIAdviceConversationRequest"
      responses:
        "200":
          description: OK
          content:
            application/json:
              schema:
                properties:
                  code:
                    type: integer
                  message:
                    type: string
                  data:
                    $ref: "#/components/schemas/TaskAIAdviceConversationResponse"
  /tasks/{taskId}/ai-advice/conversations/grouped:
    get:
      summary: 获取按会话ID分组的对话历史
      operationId: get-task-ai-advice-conversations-grouped
      description: 获取指定任务的所有对话，按会话ID分组
      tags:
        - Task AI Advice
      parameters:
        - name: taskId
          in: path
          required: true
          schema:
            type: integer
            format: int64
      responses:
        "200":
          description: OK
          content:
            application/json:
              schema:
                type: object
                properties:
                  code:
                    type: integer
                  data:
                    type: object
                    properties:
                      conversations:
                        type: array
                        items:
                          $ref: "#/components/schemas/ConversationGroupSummary"
                  message:
                    type: string
  /tasks/{taskId}/ai-advice/conversations/{conversationId}:
    get:
      summary: 获取指定会话ID的所有对话
      operationId: get-task-ai-advice-conversation
      description: 获取特定会话ID下的所有对话记录
      tags:
        - Task AI Advice
      parameters:
        - name: taskId
          in: path
          required: true
          schema:
            type: integer
            format: int64
        - name: conversationId
          in: path
          required: true
          schema:
            type: string
      responses:
        "200":
          description: OK
          content:
            application/json:
              schema:
                type: object
                properties:
                  code:
                    type: integer
                  data:
                    type: object
                    properties:
                      conversations:
                        type: array
                        items:
                          $ref: "#/components/schemas/TaskAIAdviceConversation"
                  message:
                    type: string
    delete:
      summary: Delete AI Advice Conversation
      tags: []
      operationId: delete-task-ai-advice-conversation
      parameters:
        - name: taskId
          in: path
          required: true
          schema:
            type: integer
            format: int64
        - name: conversationId
          in: path
          required: true
          schema:
            type: string
      responses:
        "204":
          description: No Content
  /tasks/{taskId}/ai-advice:
    get:
      summary: Get AI Advice
      tags: []
      operationId: get-task-ai-advice
      parameters:
        - description: Task ID
          in: path
          name: taskId
          required: true
          schema:
            type: integer
            format: int64
      responses:
        "200":
          description: OK
          content:
            application/json:
              schema:
                properties:
                  code:
                    type: integer
                  data:
                    $ref: "#/components/schemas/TaskAIAdvice"
                  message:
                    type: string
        "400":
          description: Bad Request
          content:
            application/json:
              schema:
                properties:
                  code:
                    type: integer
                  message:
                    type: string
                    example: "Task AI advice is not ready yet. Current status: PROCESSING"
    post:
      summary: Request AI Advice Generation
      tags: []
      operationId: request-task-ai-advice
      parameters:
        - description: Task ID
          in: path
          name: taskId
          required: true
          schema:
            type: integer
            format: int64
      responses:
        "200":
          description: OK
          content:
            application/json:
              schema:
                properties:
                  code:
                    type: integer
                  data:
                    type: object
                    properties:
                      status:
                        $ref: "#/components/schemas/TaskAIAdviceGenerationStatus"
                      quota:
                        $ref: "#/components/schemas/QuotaInfo"
                  message:
                    type: string
  /tasks/{taskId}/ai-advice/status:
    get:
      summary: Get AI Advice Generation Status
      tags: []
      operationId: get-task-ai-advice-status
      parameters:
        - description: Task ID
          in: path
          name: taskId
          required: true
          schema:
            type: integer
            format: int64
      responses:
        "200":
          description: OK
          content:
            application/json:
              schema:
                properties:
                  code:
                    type: integer
                  data:
                    type: object
                    properties:
                      status:
                        $ref: "#/components/schemas/TaskAIAdviceGenerationStatus"
                  message:
                    type: string

  /ai/quota:
    get:
      summary: Get Current User's AI Quota
      tags: []
      operationId: get-user-ai-quota
      responses:
        "200":
          description: OK
          content:
            application/json:
              schema:
                properties:
                  code:
                    type: integer
                  data:
                    $ref: "#/components/schemas/QuotaInfo"
                  message:
                    type: string
  /tasks:
    get:
      summary: Enumerate Tasks
      tags: []
      responses:
        "200":
          description: OK
          content:
            application/json:
              schema:
                type: object
                properties:
                  code:
                    type: integer
                    x-stoplight:
                      id: 5gq7kfjr7g288
                  data:
                    type: object
                    x-stoplight:
                      id: pf3jhme2fvxd9
                    properties:
                      tasks:
                        type: array
                        x-stoplight:
                          id: mmwrg6njl8i2e
                        items:
                          $ref: "#/components/schemas/Task"
                      page:
                        $ref: "#/components/schemas/Page"
                  message:
                    type: string
                    x-stoplight:
                      id: jl4ak7ckhxdhm
      operationId: get-tasks
      x-stoplight:
        id: ftqdjmms34blr
      parameters:
        - schema:
            type: integer
            format: int64
          in: query
          name: space
          description: Space ID
        - schema:
            type: integer
            format: int64
          in: query
          name: team
          description: Team ID
        - schema:
            $ref: "#/components/schemas/ApproveType"
          in: query
          name: approved
          description: Distinguish task status
        - schema:
            type: integer
            format: int64
          in: query
          name: owner
          description: Owner's User ID
        - schema:
            type: boolean
          in: query
          name: joined
          description: Require joined or not
        - schema:
            type: array
            items:
              type: integer
              format: int64
          in: query
          name: topics
          description: Only show tasks with at least one of these topics
        - schema:
            type: integer
            default: 9
          in: query
          name: page_size
          description: Page Size
        - schema:
            type: integer
            format: int64
          in: query
          name: page_start
          description: ID of First Element
        - schema:
            type: string
            default: updatedAt
          in: query
          name: sort_by
          description: '"updatedAt", "deadline" or "createdAt"'
        - schema:
            type: string
            default: desc
          in: query
          name: sort_order
          description: '"asc" or "desc"'
        - schema:
            type: boolean
            default: false
          in: query
          name: querySpace
          description: Query the space that the task belongs to
        - schema:
            type: boolean
            default: false
          in: query
          name: queryTeam
          description: Query the team that the task belongs to
        - schema:
            type: boolean
            default: false
          in: query
          name: queryJoinability
          description: Check whether current user can join this task or using one of his/her team
        - schema:
            type: boolean
            default: false
          in: query
          name: querySubmittability
          description: Check whether current user can submit this task or using one of his/her team
        - schema:
            type: boolean
            default: false
          in: query
          name: queryJoined
          description: Check whether current user has joined this task
        - schema:
            type: boolean
            default: false
          in: query
          name: queryJoinedApproved
          description: Check whether current user has joined this task and has been approved
        - schema:
            type: boolean
            default: false
          in: query
          name: queryJoinedDisapproved
          description: Check whether current user has joined this task and has been disapproved
        - schema:
            type: boolean
            default: false
          in: query
          name: queryJoinedNotApprovedOrDisapproved
          description: Check whether current user has joined this task and has not been approved or disapproved
        - schema:
            type: boolean
            default: false
          in: query
          name: queryTopics
          description: Query task's topics
        - schema:
            type: string
          in: query
          name: keywords
          description: Use this to search
    post:
      responses:
        "200":
          content:
            application/json:
              schema:
                properties:
                  code:
                    type: integer
                    x-stoplight:
                      id: ehv14gy4oxg6y
                  data:
                    properties:
                      task:
                        $ref: "#/components/schemas/Task"
                    required:
                      - task
                    type: object
                    x-stoplight:
                      id: nkg36f022iluq
                  message:
                    type: string
                    x-stoplight:
                      id: avsxy26ifxoca
                required:
                  - code
                  - data
                  - message
                type: object
          description: OK
      tags: []
      operationId: post-task
      requestBody:
        required: true
        content:
          application/json:
            schema:
              type: object
              required:
                - name
                - submitterType
                - resubmittable
                - editable
                - intro
                - description
                - submissionSchema
              properties:
                name:
                  type: string
                  x-stoplight:
                    id: o3nu6n0d4nu01
                submitterType:
                  $ref: "#/components/schemas/TaskSubmitterType"
                deadline:
                  type: integer
                  format: int64
                participantLimit:
                  type: integer
                defaultDeadline:
                  type: integer
                  format: int64
                  default: 30
                resubmittable:
                  type: boolean
                  x-stoplight:
                    id: 5x0rtugaj2v8a
                editable:
                  type: boolean
                  x-stoplight:
                    id: 6slkgw3drj9t0
                intro:
                  type: string
                description:
                  type: string
                  x-stoplight:
                    id: s3hgl7ozj3e12
                submissionSchema:
                  type: array
                  x-stoplight:
                    id: a08xra4phvwqx
                  items:
                    $ref: "#/components/schemas/TaskSubmissionSchemaEntry"
                team:
                  type: integer
                  format: int64
                  x-stoplight:
                space:
                  type: integer
                  format: int64
                rank:
                  type: integer
                topics:
                  type: array
                  items:
                    type: integer
                    format: int64
                  default: []
      summary: Create Task
      x-stoplight:
        id: ai79622xpxp6v
  /tasks/{taskId}/participants:
    get:
      summary: Get Participants
      tags: []
      operationId: get-task-participants
      parameters:
        - description: Task ID
          in: path
          name: taskId
          required: true
          schema:
            type: integer
            format: int64
        - schema:
            $ref: "#/components/schemas/ApproveType"
          in: query
          name: approved
          description: approve status
        - schema:
            type: boolean
            default: false
          in: query
          name: queryRealNameInfo
          description: Query real name info
      responses:
        "200":
          content:
            application/json:
              schema:
                type: object
                required:
                  - code
                  - data
                  - message
                properties:
                  code:
                    type: integer
                    x-stoplight:
                      id: ehv14gy4oxg6y
                  data:
                    type: object
                    x-stoplight:
                      id: nkg36f022iluq
                    required:
                      - participants
                    properties:
                      participants:
                        type: array
                        items:
                          $ref: "#/components/schemas/TaskMembership"
                  message:
                    type: string
          description: OK
    patch:
      summary: Update TaskMembership
      parameters:
        - description: Task ID
          in: path
          name: taskId
          required: true
          schema:
            type: integer
            format: int64
        - description: Member ID
          in: query
          name: member
          required: true
          schema:
            type: integer
            format: int64
      responses:
        "200":
          content:
            application/json:
              schema:
                properties:
                  code:
                    type: integer
                    x-stoplight:
                      id: ehv14gy4oxg6y
                  data:
                    properties:
                      participants:
                        type: array
                        items:
                          $ref: "#/components/schemas/TaskMembership"
                    required:
                      - participant
                    type: object
                  message:
                    type: string
                    x-stoplight:
                      id: avsxy26ifxoca
                required:
                  - code
                  - data
                  - message
                type: object
          description: OK
      tags: []
      operationId: patch-task-membership
      requestBody:
        required: true
        content:
          application/json:
            schema:
              type: object
              properties:
                deadline:
                  type: integer
                  format: int64
                approved:
                  $ref: "#/components/schemas/ApproveType"
                realNameInfo:
                  $ref: "#/components/schemas/TaskParticipantRealNameInfo"
    delete:
      parameters:
        - description: Task ID
          in: path
          name: taskId
          required: true
          schema:
            type: integer
            format: int64
        - description: Member ID
          in: query
          name: member
          required: true
          schema:
            type: integer
            format: int64
      responses:
        "200":
          content:
            application/json:
              schema:
                properties:
                  code:
                    type: integer
                    x-stoplight:
                      id: ehv14gy4oxg6y
                  data:
                    properties:
                      participants:
                        type: array
                        items:
                          $ref: "#/components/schemas/TaskMembership"
                    required:
                      - task
                    type: object
                    x-stoplight:
                      id: nkg36f022iluq
                  message:
                    type: string
                    x-stoplight:
                      id: avsxy26ifxoca
                required:
                  - code
                  - data
                  - message
                type: object
          description: OK
      tags: []
      operationId: delete-task-participant
      summary: Leave Task
      x-stoplight:
        id: a3mg97p7csitv
    post:
      parameters:
        - description: Task ID
          in: path
          name: taskId
          required: true
          schema:
            type: integer
            format: int64
        - description: Member ID
          in: query
          name: member
          required: true
          schema:
            type: integer
            format: int64
      responses:
        "200":
          content:
            application/json:
              schema:
                properties:
                  code:
                    type: integer
                    x-stoplight:
                      id: ehv14gy4oxg6y
                  data:
                    properties:
                      participants:
                        type: array
                        items:
                          $ref: "#/components/schemas/TaskMembership"
                    required:
                      - task
                    type: object
                    x-stoplight:
                      id: nkg36f022iluq
                  message:
                    type: string
                    x-stoplight:
                      id: avsxy26ifxoca
                required:
                  - code
                  - data
                  - message
                type: object
          description: OK
      requestBody:
        required: true
        content:
          application/json:
            schema:
              type: object
              properties:
                deadline:
                  type: integer
                  format: int64
                realNameInfo:
                  $ref: "#/components/schemas/TaskParticipantRealNameInfo"
      tags: []
      operationId: post-task-participant
      summary: Apply for Task
      x-stoplight:
        id: 0ecf6ar0lufhc
  /tasks/{taskId}/submissions:
    get:
      summary: Enumerate Submissions
      tags: []
      responses:
        "200":
          description: OK
          content:
            application/json:
              schema:
                type: object
                required:
                  - code
                  - data
                  - message
                properties:
                  code:
                    type: integer
                    x-stoplight:
                      id: z9cn9fpmjd8q9
                  data:
                    type: object
                    x-stoplight:
                      id: 4qz1eg2f7ik2r
                    required:
                      - submissions
                      - page
                    properties:
                      submissions:
                        type: array
                        x-stoplight:
                          id: 7d338ut7il9ir
                        items:
                          $ref: "#/components/schemas/TaskSubmission"
                      page:
                        $ref: "#/components/schemas/Page"
                  message:
                    type: string
                    x-stoplight:
                      id: r66i6ceotv1v5
      operationId: get-task-submissions
      x-stoplight:
        id: usg5sp6qn0vk5
      parameters:
        - description: Task ID
          in: path
          name: taskId
          required: true
          schema:
            type: integer
            format: int64
        - schema:
            type: integer
            format: int64
          in: query
          name: member
          description: Submitter's User/Team ID
        - schema:
            type: boolean
            default: false
          in: query
          name: allVersions
          description: Include All Versions
        - schema:
            type: boolean
            default: false
          in: query
          name: queryReview
          description: Query task owner's review
        - schema:
            type: boolean
          in: query
          name: reviewed
          description: Only return reviewed or unreviewed submissions
        - schema:
            type: integer
            default: 9
          in: query
          name: page_size
          description: Page Size
        - schema:
            type: integer
            format: int64
          in: query
          name: page_start
          description: ID of First Element
        - schema:
            type: string
            default: updatedAt
          in: query
          name: sort_by
          description: '"updatedAt" or "createdAt"'
        - schema:
            type: string
            default: desc
          in: query
          name: sort_order
          description: '"asc" or "desc"'
    post:
      summary: Create Submission
      tags: []
      responses:
        "200":
          description: OK
          content:
            application/json:
              schema:
                type: object
                required:
                  - code
                  - data
                  - message
                properties:
                  code:
                    type: integer
                    x-stoplight:
                      id: 8cycuoqnez3jy
                  data:
                    type: object
                    x-stoplight:
                      id: 61ebyaq47bf2m
                    required:
                      - submission
                    properties:
                      submission:
                        $ref: "#/components/schemas/TaskSubmission"
                  message:
                    type: string
                    x-stoplight:
                      id: 1yqhvadvvagsi
      operationId: post-task-submission
      x-stoplight:
        id: yxrs4ye6kd72l
      parameters:
        - schema:
            type: integer
            format: int64
          in: path
          name: taskId
          description: Task ID
          required: true
        - schema:
            type: integer
            format: int64
          in: query
          name: member
          description: Member's User/Group ID
          required: true
      requestBody:
        required: true
        content:
          application/json:
            schema:
              type: array
              items:
                x-stoplight:
                  id: qah6gsxw0ac86
                type: object
                properties:
                  contentText:
                    type: string
                    x-stoplight:
                      id: bvu1xobv7k62h
                  contentAttachmentId:
                    type: integer
                    x-stoplight:
                      id: 6pybgx4byzj2l
                    format: int64
  /tasks/{taskId}/submissions/{version}:
    patch:
      summary: Update Submission
      tags: []
      responses:
        "200":
          description: OK
          content:
            application/json:
              schema:
                type: object
                required:
                  - code
                  - data
                  - message
                properties:
                  code:
                    type: integer
                    x-stoplight:
                      id: 8cycuoqnez3jy
                  data:
                    type: object
                    x-stoplight:
                      id: 61ebyaq47bf2m
                    required:
                      - submission
                    properties:
                      submission:
                        $ref: "#/components/schemas/TaskSubmission"
                  message:
                    type: string
                    x-stoplight:
                      id: 1yqhvadvvagsi
      operationId: patch-task-submission
      x-stoplight:
        id: bne4484m8c59j
      parameters:
        - schema:
            type: integer
            format: int64
          in: path
          name: taskId
          description: Task ID
          required: true
        - schema:
            type: integer
            format: int64
          in: query
          name: member
          description: Member's User/Group ID
          required: true
        - schema:
            type: integer
          in: path
          name: version
          description: Version Index
          required: true
      requestBody:
        required: true
        content:
          application/json:
            schema:
              type: array
              items:
                x-stoplight:
                  id: qah6gsxw0ac86
                type: object
                properties:
                  contentText:
                    type: string
                    x-stoplight:
                      id: bvu1xobv7k62h
                  contentAttachmentId:
                    type: integer
                    x-stoplight:
                      id: 6pybgx4byzj2l
                    format: int64
  "/tasks/submissions/{submissionId}/review":
    post:
      summary: Review Submission
      tags: []
      responses:
        "200":
          description: OK
          content:
            application/json:
              schema:
                type: object
                required:
                  - code
                  - data
                  - message
                properties:
                  code:
                    type: integer
                  data:
                    type: object
                    required:
                      - submission
                      - hasUpgradedParticipantRank
                    properties:
                      submission:
                        $ref: "#/components/schemas/TaskSubmission"
                      hasUpgradedParticipantRank:
                        type: boolean
                  message:
                    type: string
      operationId: post-task-submission-review
      parameters:
        - schema:
            type: integer
            format: int64
          in: path
          name: submissionId
          description: Task Submission ID
          required: true
      requestBody:
        required: true
        content:
          application/json:
            schema:
              type: object
              required:
                - accepted
                - score
                - comment
              properties:
                accepted:
                  type: boolean
                score:
                  type: integer
                comment:
                  type: string
    patch:
      summary: Re-Review Submission
      tags: []
      responses:
        "200":
          description: OK
          content:
            application/json:
              schema:
                type: object
                required:
                  - code
                  - data
                  - message
                properties:
                  code:
                    type: integer
                  data:
                    type: object
                    required:
                      - submission
                      - hasUpgradedParticipantRank
                    properties:
                      submission:
                        $ref: "#/components/schemas/TaskSubmission"
                      hasUpgradedParticipantRank:
                        type: boolean
                  message:
                    type: string
      operationId: patch-task-submission-review
      parameters:
        - schema:
            type: integer
            format: int64
          in: path
          name: submissionId
          description: Task Submission ID
          required: true
      requestBody:
        required: true
        content:
          application/json:
            schema:
              type: object
              properties:
                accepted:
                  type: boolean
                score:
                  type: integer
                comment:
                  type: string
    delete:
      summary: Revert Review Submission
      tags: []
      responses:
        "200":
          description: OK
      operationId: delete-task-submission-review
      parameters:
        - schema:
            type: integer
            format: int64
          in: path
          name: submissionId
          description: Task Submission ID
          required: true
  /teams/{teamId}:
    delete:
      parameters:
        - description: Team ID
          in: path
          name: teamId
          required: true
          schema:
            type: integer
            format: int64
      responses:
        "200":
          content:
            application/json:
              schema:
                properties:
                  code:
                    type: integer
                    x-stoplight:
                      id: d3x5wr67b0uvq
                  message:
                    type: string
                    x-stoplight:
                      id: 1tqn6nvv2twh3
                required:
                  - code
                  - message
                type: object
          description: No Content
      tags: []
      operationId: delete-team
      summary: Delete Team
      x-stoplight:
        id: cszkqabi3y737
    get:
      parameters:
        - description: Team ID
          in: path
          name: teamId
          required: true
          schema:
            type: integer
            format: int64
      responses:
        "200":
          content:
            application/json:
              schema:
                properties:
                  code:
                    type: integer
                    x-stoplight:
                      id: tlgjum86pp2qc
                  data:
                    properties:
                      team:
                        $ref: "#/components/schemas/Team"
                    required:
                      - team
                    type: object
                    x-stoplight:
                      id: uc32cpg2k5x68
                  message:
                    type: string
                    x-stoplight:
                      id: zp1goqu7fzjss
                required:
                  - code
                  - data
                  - message
                type: object
          description: OK
      tags: []
      operationId: get-team
      summary: Query Team
      x-stoplight:
        id: kvkav72t81xwo
    patch:
      parameters:
        - description: Team ID
          in: path
          name: teamId
          required: true
          schema:
            type: integer
            format: int64
      responses:
        "200":
          content:
            application/json:
              schema:
                properties:
                  code:
                    type: integer
                    x-stoplight:
                      id: tlgjum86pp2qc
                  data:
                    properties:
                      team:
                        $ref: "#/components/schemas/Team"
                    required:
                      - team
                    type: object
                    x-stoplight:
                      id: uc32cpg2k5x68
                  message:
                    type: string
                    x-stoplight:
                      id: zp1goqu7fzjss
                required:
                  - code
                  - data
                  - message
                type: object
          description: OK
      tags: []
      operationId: patch-team
      requestBody:
        required: true
        content:
          application/json:
            schema:
              type: object
              properties:
                intro:
                  type: string
                  x-stoplight:
                    id: 8ctriovz0q68i
                description:
                  type: string
                name:
                  type: string
                  x-stoplight:
                    id: w0qplzea4vc28
                avatarId:
                  type: integer
                  x-stoplight:
                    id: 2rmqalnmdzlw7
                  format: int64
      summary: Update Team
      x-stoplight:
        id: 6f4e855dosj7n
  /teams/my-teams:
    get:
      responses:
        "200":
          content:
            application/json:
              schema:
                type: object
                required:
                  - code
                  - data
                  - message
                properties:
                  code:
                    type: integer
                    x-stoplight:
                      id: tlgjum86pp2qc
                  data:
                    type: object
                    x-stoplight:
                      id: uc32cpg2k5x68
                    required:
                      - teams
                    properties:
                      teams:
                        x-stoplight:
                          id: hrqbg64zl0qbw
                        type: array
                        items:
                          $ref: "#/components/schemas/Team"
                  message:
                    type: string
                    x-stoplight:
                      id: zp1goqu7fzjss
          description: OK
      tags: []
      operationId: get-my-teams
      summary: Query My Teams
      x-stoplight:
        id: a2xj7aw8g9ryd
    parameters: []
  /teams:
    post:
      responses:
        "200":
          content:
            application/json:
              schema:
                properties:
                  code:
                    type: integer
                    x-stoplight:
                      id: tlgjum86pp2qc
                  data:
                    properties:
                      team:
                        $ref: "#/components/schemas/Team"
                    required:
                      - team
                    type: object
                    x-stoplight:
                      id: uc32cpg2k5x68
                  message:
                    type: string
                    x-stoplight:
                      id: zp1goqu7fzjss
                required:
                  - code
                  - data
                  - message
                type: object
          description: OK
      tags: []
      operationId: post-team
      requestBody:
        required: true
        content:
          application/json:
            schema:
              type: object
              required:
                - intro
                - description
                - name
                - avatarId
              properties:
                intro:
                  type: string
                  x-stoplight:
                    id: ld5e4eauav2h5
                description:
                  type: string
                name:
                  type: string
                  x-stoplight:
                    id: fjmkk5mgsmm7u
                avatarId:
                  type: integer
                  x-stoplight:
                    id: 52sk47hz5a1ra
                  format: int64
      summary: Create Team
      x-stoplight:
        id: b30d0d09hir43
    get:
      summary: Get Teams
      tags: []
      responses:
        "200":
          content:
            application/json:
              schema:
                type: object
                required:
                  - code
                  - data
                  - message
                properties:
                  code:
                    type: integer
                  data:
                    type: object
                    required:
                      - teams
                    properties:
                      teams:
                        type: array
                        items:
                          $ref: "#/components/schemas/Team"
                      page:
                        $ref: "#/components/schemas/Page"
                  message:
                    type: string
          description: OK
      operationId: get-teams
      x-stoplight:
        id: o741q5kyy29oq
      parameters:
        - schema:
            type: string
            default: ""
          in: query
          name: query
          description: ID or Search Term
          allowEmptyValue: true
        - schema:
            type: integer
            format: int64
          in: query
          name: page_start
        - schema:
            type: integer
            default: 20
          in: query
          name: page_size
  /teams/{teamId}/members:
    get:
      summary: Enumerate Team Members
      tags: []
      responses:
        "200":
          description: OK
          content:
            application/json:
              schema:
                type: object
                required:
                  - code
                  - data
                  - message
                properties:
                  code:
                    type: integer
                    x-stoplight:
                      id: 0th6k67nb90s9
                  data:
                    type: object
                    x-stoplight:
                      id: 8by2zt9excjeb
                    required:
                      - members
                    properties:
                      members:
                        type: array
                        x-stoplight:
                          id: ip7suy3lywjot
                        items:
                          $ref: "#/components/schemas/TeamMember"
                  message:
                    type: string
                    x-stoplight:
                      id: rtcby5e62je5x
      operationId: get-team-members
      x-stoplight:
        id: dgnsjcgro7dgn
      parameters:
        - schema:
            type: integer
            format: int64
          in: path
          name: teamId
          description: Team ID
          required: true
    post:
      parameters:
        - description: Team ID
          in: path
          name: teamId
          required: true
          schema:
            type: integer
            format: int64
      responses:
        "200":
          content:
            application/json:
              schema:
                properties:
                  code:
                    type: integer
                    x-stoplight:
                      id: tlgjum86pp2qc
                  data:
                    properties:
                      team:
                        $ref: "#/components/schemas/Team"
                    required:
                      - team
                    type: object
                    x-stoplight:
                      id: uc32cpg2k5x68
                  message:
                    type: string
                    x-stoplight:
                      id: zp1goqu7fzjss
                required:
                  - code
                  - data
                  - message
                type: object
          description: OK
      tags: []
      operationId: post-team-member
      requestBody:
        required: true
        content:
          application/json:
            schema:
              properties:
                role:
                  $ref: "#/components/schemas/TeamMemberRoleType"
                user_id:
                  type: integer
                  format: int64
                  x-stoplight:
                    id: wdxfg6sq0yrj5
              required:
                - role
                - user_id
              type: object
      summary: Add Team Member
      x-stoplight:
        id: qpmnix1tpjoiy
  /teams/{teamId}/members/{userId}:
    delete:
      parameters:
        - description: Team ID
          in: path
          name: teamId
          required: true
          schema:
            type: integer
            format: int64
        - description: Member User ID
          in: path
          name: userId
          required: true
          schema:
            type: integer
            format: int64
      responses:
        "200":
          content:
            application/json:
              schema:
                properties:
                  code:
                    type: integer
                    x-stoplight:
                      id: tlgjum86pp2qc
                  data:
                    properties:
                      team:
                        $ref: "#/components/schemas/Team"
                    required:
                      - team
                    type: object
                    x-stoplight:
                      id: uc32cpg2k5x68
                  message:
                    type: string
                    x-stoplight:
                      id: zp1goqu7fzjss
                required:
                  - code
                  - data
                  - message
                type: object
          description: OK
      tags: []
      operationId: delete-team-member
      summary: Kick Out Team Member
      x-stoplight:
        id: 2d36c06ks5t0y
    patch:
      parameters:
        - description: Team ID
          in: path
          name: teamId
          required: true
          schema:
            type: integer
            format: int64
        - description: Member User ID
          in: path
          name: userId
          required: true
          schema:
            type: integer
            format: int64
      responses:
        "200":
          content:
            application/json:
              schema:
                properties:
                  code:
                    type: integer
                    x-stoplight:
                      id: tlgjum86pp2qc
                  data:
                    properties:
                      team:
                        $ref: "#/components/schemas/Team"
                    required:
                      - team
                    type: object
                    x-stoplight:
                      id: uc32cpg2k5x68
                  message:
                    type: string
                    x-stoplight:
                      id: zp1goqu7fzjss
                required:
                  - code
                  - data
                  - message
                type: object
          description: OK
      tags: []
      operationId: patch-team-member
      requestBody:
        required: true
        content:
          application/json:
            schema:
              properties:
                role:
                  $ref: "#/components/schemas/TeamMemberRoleType"
              type: object
      summary: Update Team Membership Info
      x-stoplight:
        id: 5kzla05sox4wy
  /notifications/{notificationId}:
    delete:
      parameters:
        - description: Notification ID
          in: path
          name: notificationId
          required: true
          schema:
            type: integer
            format: int64
      responses:
        "200":
          content:
            application/json:
              schema:
                properties:
                  code:
                    type: integer
                  message:
                    type: string
                required:
                  - code
                  - message
                type: object
          description: OK
      tags: [ ]
      operationId: delete-notification
      summary: Delete Notification
  /notifications:
    get:
      summary: List Notifications
      tags: []
      parameters:
        - schema:
            type: string
            enum:
              - mention
              - reply
              - reaction
              - project_invite
              - deadline_remind
          in: query
          name: type
          description: Notification Type
          required: false
        - schema:
            type: boolean
          in: query
          name: read
          description: Whether to filter read or unread notifications
          required: false
        - schema:
            type: integer
            format: int64
          in: query
          name: page_start
          description: Page Start Index
          required: true
        - schema:
            type: integer
            format: int32
          in: query
          name: page_size
          description: Page Size
          required: true
      operationId: list-notifications
      responses:
        "200":
          description: OK
          content:
            application/json:
              schema:
                type: object
                required:
                  - code
                  - message
                  - data
                properties:
                  code:
                    type: integer
                    default: 200
                  message:
                    type: string
                    default: "success"
                  data:
                    required:
                      - notifications
                      - page
                    properties:
                      notifications:
                        type: array
                        items:
                          $ref: "#/components/schemas/Notification"
                      page:
                        $ref: "#/components/schemas/Page"
  /notifications/read:
    post:
      summary: Mark Notifications as Read
      tags: []
      requestBody:
        required: true
        content:
          application/json:
            schema:
              type: object
              required:
                - notificationIds
              properties:
                notificationIds:
                  type: array
                  items:
                    type: integer
                    format: int64
      operationId: mark-notifications-as-read
      responses:
        "200":
          description: OK
          content:
            application/json:
              schema:
                type: object
                required:
                  - code
                  - message
                  - data
                properties:
                  code:
                    type: integer
                    default: 200
                  message:
                    type: string
                    default: "success"
                  data:
                    type: object
                    properties:
                      notificationIds:
                        type: array
                        items:
                          type: integer
                          format: int64
  /notifications/unread/count:
    get:
      summary: Get Unread Notifications Count
      tags: [ ]
      parameters:
        - name: receiverId
          in: query
          required: true
          schema:
            type: integer
            format: int64
      operationId: get-unread-notifications-count
      responses:
        "200":
          description: OK
          content:
            application/json:
              schema:
                type: object
                required:
                  - code
                  - message
                  - data
                properties:
                  code:
                    type: integer
                    default: 200
                  message:
                    type: string
                    default: "success"
                  data:
                    type: object
                    properties:
                      count:
                        type: integer
                        nullable: false
                        default: 0
  /projects:
    post:
      operationId: create-project
      summary: Create Project
      tags: []
      requestBody:
        required: true
        content:
          application/json:
            schema:
              type: object
              required:
                - name
                - description
                - colorCode
                - startDate
                - endDate
                - teamId
                - leaderId
                - content
              properties:
                name:
                  type: string
                description:
                  type: string
                colorCode:
                  type: string
                  pattern: "^#[0-9A-Fa-f]{6}$"
                startDate:
                  type: integer
                  format: int64
                  description: 项目开始时间戳(毫秒)
                endDate:
                  type: integer
                  format: int64
                  description: 项目结束时间戳(毫秒)
                teamId:
                  type: integer
                  format: int64
                parentId:
                  type: integer
                  format: int64
                  description: 父项目ID
                leaderId:
                  type: integer
                  format: int64
                externalTaskId:
                  type: integer
                  format: int64
                githubRepo:
                  type: string
                content:
                  type: string
                externalCollaborators:
                  type: array
                  items:
                    type: object
                    properties:
                      userId:
                        type: integer
                        format: int64
      responses:
        "200":
          description: OK
          content:
            application/json:
              schema:
                type: object
                required:
                  - code
                  - message
                  - data
                properties:
                  code:
                    type: integer
                    default: 0
                  message:
                    type: string
                    default: "success"
                  data:
                    type: object
                    properties:
                      project:
                        $ref: "#/components/schemas/Project"
    get:
      operationId: get-projects
      summary: List Projects
      tags: []
      parameters:
        - name: parent_id
          in: query
          description: 父项目ID (可选)
          schema:
            type: integer
            format: int64
        - name: leader_id
          in: query
          description: 负责人ID (可选)
          schema:
            type: integer
            format: int64
        - name: member_id
          in: query
          description: 成员ID (可选)
          schema:
            type: integer
            format: int64
        - name: page_start
          in: query
          description: 起始ID
          schema:
            type: integer
            format: int64
        - name: page_size
          in: query
          description: 每页数量 (默认20)
          schema:
            type: integer
            default: 20
      responses:
        "200":
          description: OK
          content:
            application/json:
              schema:
                type: object
                required:
                  - code
                  - message
                  - data
                properties:
                  code:
                    type: integer
                    default: 0
                  message:
                    type: string
                    default: "success"
                  data:
                    type: object
                    properties:
                      projects:
                        type: array
                        items:
                          $ref: "#/components/schemas/Project"
                      page:
                        $ref: "#/components/schemas/Page"
  /discussions:
    post:
      operationId: create-discussion
      summary: Create Discussion
      tags: [ ]
      requestBody:
        required: true
        content:
          application/json:
            schema:
              type: object
              required:
                - content
                - modelType
                - modelId
              properties:
                content:
                  type: string
                parentId:
                  type: integer
                  format: int64
                  description: 回复某条讨论 (可选)
                mentionedUserIds:
                  type: array
                  items:
                    type: integer
                    format: int64
                  description: 提及的用户ID (可选)
                modelType:
                  $ref: "#/components/schemas/DiscussableModelType"
                  description: 模型类型
                modelId:
                  type: integer
                  format: int64
                  description: 模型ID
      responses:
        "200":
          description: OK
          content:
            application/json:
              schema:
                type: object
                required:
                  - code
                  - message
                  - data
                properties:
                  code:
                    type: integer
                    default: 0
                  message:
                    type: string
                    default: "success"
                  data:
                    type: object
                    properties:
                      discussion:
                        $ref: "#/components/schemas/Discussion"
    get:
      operationId: list-discussions
      summary: List Discussions
      tags: [ ]
      parameters:
        - name: modelType
          in: query
          schema:
            $ref: "#/components/schemas/DiscussableModelType"
          description: 模型类型
        - name: modelId
          in: query
          schema:
            type: integer
            format: int64
          description: 模型ID
        - name: parent_id
          in: query
          description: 父讨论ID (可选)
          schema:
            type: integer
            format: int64
        - name: page_start
          in: query
          description: 起始ID
          schema:
            type: integer
            format: int64
        - name: page_size
          in: query
          description: 每页数量 (默认20)
          schema:
            type: integer
            default: 20
        - name: sort_by
          in: query
          description: '"createdAt" or "updatedAt"'
          schema:
            type: string
            default: createdAt
        - name: sort_order
          in: query
          description: '"asc" or "desc"'
          schema:
            type: string
            default: desc
      responses:
        "200":
          description: OK
          content:
            application/json:
              schema:
                type: object
                required:
                  - code
                  - message
                  - data
                properties:
                  code:
                    type: integer
                    default: 0
                  message:
                    type: string
                    default: "success"
                  data:
                    type: object
                    properties:
                      discussions:
                        type: array
                        items:
                          $ref: "#/components/schemas/Discussion"
                      page:
                        $ref: "#/components/schemas/Page"
  /discussions/{discussionId}/reactions:
    post:
      operationId: react-to-discussion
      summary: React to Discussion
      tags: [ ]
      parameters:
        - name: discussionId
          in: path
          description: 讨论ID
          required: true
          schema:
            type: integer
            format: int64
      requestBody:
        required: true
        content:
          application/json:
            schema:
              type: object
              required:
                - emoji
              properties:
                emoji:
                  type: string
      responses:
        "200":
          description: OK
          content:
            application/json:
              schema:
                type: object
                required:
                  - code
                  - message
                  - data
                properties:
                  code:
                    type: integer
                    default: 0
                  message:
                    type: string
                    default: "success"
                  data:
                    type: object
                    properties:
                      reaction:
<<<<<<< HEAD
                        type: object
                        properties:
                          emoji:
                            type: string
                          count:
                            type: integer
                          users:
                            type: array
                            items:
                              $ref: "#/components/schemas/User"
  /knowledges:
=======
                        $ref: "#/components/schemas/DiscussionReaction"
  /knowledge:
>>>>>>> 889c99ca
    post:
      summary: Create Knowledge Item
      tags: []
      operationId: knowledgePost
      requestBody:
        required: true
        content:
          application/json:
            schema:
              type: object
              required:
                - name
                - type
                - content
              properties:
                name:
                  type: string
                description:
                  type: string
                type:
                  $ref: "#/components/schemas/KnowledgeType" 
                content:
                  type: string
                projectIds:
                  type: array
                  items:
                    type: integer
                    format: int64
                labels:
                  type: array
                  items:
                    type: string
      responses:
        "200":
          description: OK
          content:
            application/json:
              schema:
                type: object
                required:
                  - code
                  - message
                  - data
                properties:
                  code:
                    type: integer
                    default: 0
                  message:
                    type: string
                    default: "success"
                  data:
                    type: object
                    properties:
                      knowledge:
                        $ref: "#/components/schemas/Knowledge"
    get:
      summary: List Knowledge Items
      tags: []
      operationId: KnowledgeGet
      parameters:
        - name: project_ids
          in: query
          description: Project ID list (optional)
          schema:
            type: array
            items:
              type: integer
              format: int64
        - name: type
          in: query
          description: Type (optional)
          schema:
            type: string
        - name: labels
          in: query
          description: Label list (optional)
          schema:
            type: array
            items:
              type: string
        - name: query
          in: query
          description: Search keyword (optional)
          schema:
            type: string
        - name: page_start
          in: query
          description: Start ID (optional)
          schema:
            type: integer
            format: int64
        - name: page_size
          in: query
          description: Page size (default 20)
          schema:
            type: integer
            default: 20
      responses:
        "200":
          description: OK
          content:
            application/json:
              schema:
                type: object
                required:
                  - code
                  - message
                  - data
                properties:
                  code:
                    type: integer
                    default: 0
                  message:
                    type: string
                    default: "success"
                  data:
                    type: object
                    properties:
                      knowledge:
                        type: array
                        items:
                          $ref: "#/components/schemas/Knowledge"
                      page:
                        $ref: '#/components/schemas/Page'

  /knowledges/{knowledgeId}/upvote:
    post:
      summary: Upvote Knowledge Item
      tags: []
      operationId: patchKnowledge
      parameters:
        - name: knowledgeId
          in: path
          description: Knowledge Item ID
          required: true
          schema:
            type: integer
            format: int64
      responses:
        "200":
          description: OK
          content:
            application/json:
              schema:
                type: object
                required:
                  - code
                  - message
                  - data
                properties:
                  code:
                    type: integer
                    default: 0
                  message:
                    type: string
                    default: "success"
                  data:
                    type: object
                    required:
                      - knowledge
                    properties:
                      knowledge:
                        $ref: '#/components/schemas/Knowledge'
    delete:
      summary: Remove Upvote from Knowledge Item
      tags: []
      operationId: removeUpvoteKnowledge
      parameters:
        - name: knowledgeId
          in: path
          description: Knowledge Item ID
          required: true
          schema:
            type: integer
            format: int64
      responses:
        "200":
          description: OK
          content:
            application/json:
              schema:
                type: object
                required:
                  - code
                  - message
                  - data
                properties:
                  code:
                    type: integer
                    default: 0
                  message:
                    type: string
                    default: "success"
                  data:
                    type: object
                    required:
                      - knowledge
                    properties:
                      knowledge:
                        $ref: '#/components/schemas/Knowledge'
  /knowledges/{knowledgeId}:
    patch:
      summary: Update Knowledge Item
      tags: []
      operationId: knowledgePatch
      parameters:
        - name: knowledgeId
          in: path
          description: Knowledge Item ID
          required: true
          schema:
            type: integer
            format: int64
      requestBody:
        required: true
        content:
          application/json:
            schema:
              type: object
              properties:
                name:
                  type: string
                description:
                  type: string
                type:
                  $ref: "#/components/schemas/KnowledgeType"
                content:
                  type: string
                projectIds:
                  type: array
                  items:
                    type: integer
                    format: int64
                labels:
                  type: array
                  items:
                    type: string
      responses:
        "200":
          description: OK
          content:
            application/json:
              schema:
                type: object
                required:
                  - code
                  - message
                  - data
                properties:
                  code:
                    type: integer
                    default: 0
                  message:
                    type: string
                    default: "success"
                  data:
                    type: object
                    required:
                      - knowledge
                    properties:
                      knowledge:
                        $ref: '#/components/schemas/Knowledge'
    delete:
      summary: Delete Knowledge Item
      tags: [ ]
      operationId: knowledgeDelete
      parameters:
        - name: knowledgeId
          in: path
          description: Knowledge Item ID
          required: true
          schema:
            type: integer
            format: int64
      responses:
        "200":
          description: OK
          content:
            application/json:
              schema:
                type: object
                required:
                  - code
                  - message
                properties:
                  code:
                    type: integer
                    default: 0
                  message:
                    type: string
    get:
      summary: Get Single Knowledge Item
      tags: [ ]
      operationId: KnowledgeGetById
      parameters:
        - name: knowledgeId
          in: path
          description: Knowledge item ID
          required: true
          schema:
            type: integer
            format: int64
      responses:
        "200":
          description: Successful retrieval of a knowledge item
          content:
            application/json:
              schema:
                type: object
                required:
                  - code
                  - message
                  - data
                properties:
                  code:
                    type: integer
                    default: 0
                  message:
                    type: string
                    default: "success"
                  data:
                    $ref: "#/components/schemas/Knowledge"
        "404":
          description: Knowledge item not found
          content:
            application/json:
              schema:
                type: object
                properties:
                  code:
                    type: integer
                    example: 404
                  message:
                    type: string
                    example: "Knowledge item not found"
components:
  schemas:
    KnowledgeType:
      type: string
      enum: [DOCUMENT, LINK, TEXT, IMAGE]
    Space:
      title: Space
      type: object
      x-stoplight:
        id: m94sek8uqj951
      required:
        - id
        - intro
        - description
        - name
        - avatarId
        - admins
        - updatedAt
        - createdAt
        - enableRank
        - announcements
        - taskTemplates
        - classificationTopics
      properties:
        id:
          type: integer
          format: int64
          x-stoplight:
            id: 52nmixpoapf5m
        intro:
          type: string
          x-stoplight:
            id: 63zv59n5mly94
        description:
          type: string
        name:
          type: string
          x-stoplight:
            id: 5nbcfqkp85xhz
        avatarId:
          type: integer
          x-stoplight:
            id: nzf2cadgfyc4c
          format: int64
        admins:
          type: array
          x-stoplight:
            id: yb2e4v8o2lboq
          items:
            $ref: "#/components/schemas/SpaceAdmin"
        updatedAt:
          type: integer
          x-stoplight:
            id: farniiu4ivtrv
          format: int64
        createdAt:
          type: integer
          x-stoplight:
            id: ish0wypndvdar
          format: int64
        enableRank:
          type: boolean
        announcements:
          type: string
        taskTemplates:
          type: string
        myRank:
          type: integer
          description: "Only has value when: 'queryJoinablity' == true && 'enableRank' == true"
        classificationTopics:
          type: array
          items:
            $ref: "#/components/schemas/Topic"
    SpaceAdmin:
      title: SpaceAdmin
      x-stoplight:
        id: 01blazh0k7wdi
      type: object
      required:
        - role
        - user
        - updatedAt
        - createdAt
      properties:
        role:
          $ref: "#/components/schemas/SpaceAdminRoleType"
        user:
          $ref: "#/components/schemas/User"
        updatedAt:
          type: integer
          x-stoplight:
            id: farniiu4ivtrv
          format: int64
        createdAt:
          type: integer
          x-stoplight:
            id: ish0wypndvdar
          format: int64
    SpaceAdminRoleType:
      title: SpaceAdminRoleType
      x-stoplight:
        id: ccho6vgvtwdph
      enum:
        - OWNER
        - ADMIN
    Task:
      title: Task
      type: object
      x-stoplight:
        id: 3spbmywj9wzkf
      required:
        - id
        - name
        - submitterType
        - defaultDeadline
        - creator
        - resubmittable
        - editable
        - intro
        - description
        - submissionSchema
        - submitters
        - updatedAt
        - createdAt
      properties:
        id:
          type: integer
          format: int64
          x-stoplight:
            id: 34pdr2ppu7b1x
        name:
          type: string
          x-stoplight:
            id: rbj58vdb6mhrx
        submitterType:
          $ref: "#/components/schemas/TaskSubmitterType"
        defaultDeadline:
          type: integer
          format: int64
        creator:
          $ref: "#/components/schemas/User"
        deadline:
          type: integer
          format: int64
        participantLimit:
          type: integer
        resubmittable:
          type: boolean
          x-stoplight:
            id: 02b68oosp6tei
        editable:
          type: boolean
          x-stoplight:
            id: 2tmxxqzvv73pw
        intro:
          type: string
        description:
          type: string
          x-stoplight:
            id: szwjs5c0ougvr
        space:
          $ref: "#/components/schemas/Space"
        team:
          $ref: "#/components/schemas/Team"
        submissionSchema:
          type: array
          x-stoplight:
            id: 4wisk71l5hfjp
          items:
            $ref: "#/components/schemas/TaskSubmissionSchemaEntry"
        submitters:
          type: object
          x-stoplight:
            id: w0749edcukpmq
          required:
            - total
            - examples
          properties:
            total:
              type: integer
              x-stoplight:
                id: trv0atykejbu5
            examples:
              type: array
              x-stoplight:
                id: aje2w7sfdbvh5
              items:
                type: object
                required:
                  - avatarId
                properties:
                  avatarId:
                    type: integer
                    x-stoplight:
                      id: 2uhgeb0nk8kh6
                    format: int64
        updatedAt:
          type: integer
          x-stoplight:
            id: farniiu4ivtrv
          format: int64
        createdAt:
          type: integer
          x-stoplight:
            id: ish0wypndvdar
          format: int64
        joinable:
          type: boolean
          description: "Only has value when: 'queryJoinablity' == true"
        joinableAsTeam:
          type: array
          items:
            $ref: "#/components/schemas/TeamSummary"
        submittable:
          type: boolean
          description: "Only has value when: 'querySubmitability' == true"
        submittableAsTeam:
          type: array
          items:
            $ref: "#/components/schemas/TeamSummary"
        rank:
          type: integer
        approved:
          $ref: "#/components/schemas/ApproveType"
        rejectReason:
          type: string
        joined:
          type: boolean
        joinedAsTeam:
          type: array
          items:
            $ref: "#/components/schemas/TeamSummary"
        joinedApproved:
          type: boolean
        joinedApprovedAsTeam:
          type: array
          items:
            $ref: "#/components/schemas/TeamSummary"
        joinedDisapproved:
          type: boolean
        joinedDisapprovedAsTeam:
          type: array
          items:
            $ref: "#/components/schemas/TeamSummary"
        joinedNotApprovedOrDisapproved:
          type: boolean
        joinedNotApprovedOrDisapprovedAsTeam:
          type: array
          items:
            $ref: "#/components/schemas/TeamSummary"
        topics:
          type: array
          items:
            $ref: "#/components/schemas/Topic"
    TaskSubmitterType:
      title: TaskSubmitterType
      x-stoplight:
        id: dtoqyjd8a2bf7
      enum:
        - USER
        - TEAM
    TaskSubmissionSchemaEntry:
      title: TaskSubmissionSchemaEntry
      x-stoplight:
        id: kmliwrhewdbbp
      type: object
      required:
        - prompt
        - type
      properties:
        prompt:
          type: string
          x-stoplight:
            id: ijaf5jbzth1jv
        type:
          $ref: "#/components/schemas/TaskSubmissionType"
    TaskSubmissionType:
      title: TaskSubmissionType
      x-stoplight:
        id: cagzlk1idchbo
      enum:
        - TEXT
        - FILE
    TaskSubmissionReview:
      title: TaskSubmissionReview
      type: object
      required:
        - reviewed
      properties:
        reviewed:
          type: boolean
        detail:
          type: object
          description: Has value only when 'reviewed' is true
          required:
            - accepted
            - score
            - comment
          properties:
            accepted:
              type: boolean
            score:
              type: integer
            comment:
              type: string
    TaskSubmission:
      title: TaskSubmission
      x-stoplight:
        id: 91u776sjgs8ok
      type: object
      required:
        - id
        - member
        - submitter
        - version
        - createdAt
        - updatedAt
        - content
      properties:
        id:
          type: integer
          format: int64
        member:
          $ref: "#/components/schemas/TaskParticipantSummary"
        submitter:
          $ref: "#/components/schemas/User"
        version:
          type: integer
        createdAt:
          type: integer
          format: int64
        updatedAt:
          type: integer
          format: int64
        content:
          type: array
          items:
            $ref: "#/components/schemas/TaskSubmissionContentEntry"
        review:
          $ref: "#/components/schemas/TaskSubmissionReview"
    TaskSubmissionContentEntry:
      title: TaskSubmissionContentEntry
      type: object
      required:
        - title
        - type
      properties:
        title:
          type: string
        type:
          $ref: "#/components/schemas/TaskSubmissionType"
        contentText:
          type: string
          x-stoplight:
            id: 3jylp7lpjh288
        contentAttachment:
          $ref: "#/components/schemas/Attachment"
    Team:
      title: Team
      type: object
      x-internal: false
      x-stoplight:
        id: 3imsmwy6ayqfw
      required:
        - id
        - intro
        - description
        - name
        - avatarId
        - owner
        - admins
        - members
        - updatedAt
        - createdAt
        - joined
      properties:
        id:
          type: integer
          format: int64
          x-stoplight:
            id: kp7arkckpma4u
        intro:
          type: string
          x-stoplight:
            id: c81sns2k5brz6
        description:
          type: string
        name:
          type: string
          x-stoplight:
            id: js77va9xsq4gg
        avatarId:
          type: integer
          x-stoplight:
            id: u7o0iiyxuow4g
          format: int64
        owner:
          $ref: "#/components/schemas/User"
        admins:
          type: object
          x-stoplight:
            id: ane2g1iuw01c1
          description: include owner
          required:
            - total
            - examples
          properties:
            total:
              type: integer
              x-stoplight:
                id: gc2m7py7hasis
            examples:
              type: array
              x-stoplight:
                id: lk6mqsfxsq91p
              items:
                $ref: "#/components/schemas/User"
        updatedAt:
          type: integer
          x-stoplight:
            id: farniiu4ivtrv
          format: int64
        createdAt:
          type: integer
          x-stoplight:
            id: ish0wypndvdar
          format: int64
        members:
          type: object
          x-stoplight:
            id: vg4cqkvrcf2z2
          required:
            - total
            - examples
          properties:
            total:
              type: integer
              x-stoplight:
                id: jzp0itu9nnrat
            examples:
              type: array
              x-stoplight:
                id: 9ijkfpj25gbr7
              items:
                $ref: "#/components/schemas/User"
        joined:
          type: boolean
        role:
          $ref: "#/components/schemas/TeamMemberRoleType"
    TeamSummary:
      title: TeamSummary
      type: object
      required:
        - id
        - name
        - intro
        - avatarId
      properties:
        id:
          type: integer
          format: int64
        name:
          type: string
        intro:
          type: string
        avatarId:
          type: integer
          format: int64
        updatedAt:
          type: integer
          format: int64
        createdAt:
          type: integer
          format: int64
    TaskMembership:
      title: TaskMembership
      type: object
      required:
        - id
        - member
        - createdAt
        - updatedAt
        - approved
      properties:
        id:
          type: integer
          format: int64
        member:
          $ref: "#/components/schemas/TaskParticipantSummary"
        createdAt:
          type: integer
          format: int64
        updatedAt:
          type: integer
          format: int64
        deadline:
          type: integer
          format: int64
        approved:
          $ref: "#/components/schemas/ApproveType"
        realNameInfo:
          $ref: "#/components/schemas/TaskParticipantRealNameInfo"
    TaskParticipantRealNameInfo:
      title: TaskParticipantRealNameInfo
      type: object
      required:
        - realName
        - studentId
        - grade
        - major
        - className
        - email
        - phone
        - applyReason
        - personalAdvantage
        - remark
      properties:
        realName:
          type: string
        studentId:
          type: string
        grade:
          type: string
        major:
          type: string
        className:
          type: string
        email:
          type: string
        phone:
          type: string
        applyReason:
          type: string
        personalAdvantage:
          type: string
        remark:
          type: string
    TaskParticipantSummary:
      title: TaskParticipantSummary
      type: object
      required:
        - id
        - intro
        - name
        - avatarId
      properties:
        id:
          type: integer
          format: int64
        intro:
          type: string
        name:
          type: string
        avatarId:
          type: integer
          format: int64
    TeamMember:
      properties:
        role:
          $ref: "#/components/schemas/TeamMemberRoleType"
        user:
          $ref: "#/components/schemas/User"
        updatedAt:
          type: integer
          x-stoplight:
            id: farniiu4ivtrv
          format: int64
        createdAt:
          type: integer
          x-stoplight:
            id: ish0wypndvdar
          format: int64
      required:
        - role
        - user
        - updatedAt
        - createdAt
      title: TeamMember
      type: object
      x-stoplight:
        id: razh52jtnx59o
    ApproveType:
      description: approve status of task or taskmembership
      enum:
        - APPROVED
        - DISAPPROVED
        - NONE
    AIConversation:
      type: object
      description: AI对话
      properties:
        id:
          type: integer
          format: int64
        conversationId:
          type: string
          description: 对话ID
        title:
          type: string
          description: 对话标题
        moduleType:
          type: string
          description: 模块类型
        contextId:
          type: integer
          format: int64
          description: 上下文ID
        ownerId:
          type: integer
          format: int64
          description: 所有者ID
        messageCount:
          type: integer
          description: 消息数量
        createdAt:
          type: string
          format: date-time
          description: 创建时间
        updatedAt:
          type: string
          format: date-time
          description: 更新时间
      required:
        - id
        - conversationId
        - title
        - moduleType
        - contextId
        - ownerId
        - messageCount
        - createdAt
        - updatedAt
    AIMessage:
      type: object
      description: AI消息
      properties:
        id:
          type: integer
          format: int64
          description: 消息ID
        conversationId:
          type: string
          description: 对话ID
        role:
          type: string
          description: 角色
        modelType:
          type: string
          description: 模型类型
        content:
          type: string
          description: 消息内容
        parentId:
          type: integer
          format: int64
          description: 父消息ID
        reasoningContent:
          type: string
          description: 推理内容
        reasoningTimeMs:
          type: integer
          format: int64
          description: 推理时间（毫秒）
        metadata:
          $ref: "#/components/schemas/AIMessageMetadata"
        createdAt:
          type: string
          format: date-time
          description: 创建时间
        tokensUsed:
          type: integer
          description: 消耗的token数量
          example: 100
        seuConsumed:
          type: number
          format: double
          description: 消耗的SEU数量
          example: 0.10
      required:
        - id
        - conversationId
        - role
        - modelType
        - content
        - createdAt
        - tokensUsed
        - seuConsumed
    AIMessageMetadata:
      type: object
      description: AI消息元数据
      properties:
        followupQuestions:
          type: array
          items:
            type: string
        references:
          type: array
          items:
            $ref: "#/components/schemas/ConversationReference"
    TaskAIAdvice:
      type: object
      properties:
        topic_summary:
          type: object
          properties:
            title:
              type: string
            key_points:
              type: array
              items:
                type: string
        knowledge_fields:
          type: array
          items:
            type: object
            properties:
              name:
                type: string
              description:
                type: string
              followup_questions:
                type: array
                items:
                  type: string
            required:
              - name
              - description
              - followup_questions
        learning_paths:
          type: array
          items:
            type: object
            properties:
              stage:
                type: string
              description:
                type: string
              resources:
                type: array
                items:
                  type: object
                  properties:
                    name:
                      type: string
                    type:
                      type: string
                    url:
                      type: string
                  required:
                    - name
                    - type
              followup_questions:
                type: array
                items:
                  type: string
            required:
              - name
              - description
              - followup_questions
        methodology:
          type: array
          items:
            type: object
            properties:
              step:
                type: string
              description:
                type: string
              estimated_time:
                type: string
              followup_questions:
                type: array
                items:
                  type: string
            required:
              - step
              - description
              - followup_questions
        team_tips:
          type: array
          items:
            type: object
            properties:
              role:
                type: string
              description:
                type: string
              collaboration_tips:
                type: string
              followup_questions:
                type: array
                items:
                  type: string
            required:
              - role
              - description
              - collaboration_tips
              - followup_questions
    TaskAIAdviceConversationContext:
      type: object
      properties:
        section:
          type: string
          enum: [knowledge_fields, learning_paths, methodology, team_tips]
        index:
          type: integer
          description: "章节中的具体条目索引(从0开始)"
    CreateTaskAIAdviceConversationRequest:
      type: object
      properties:
        question:
          type: string
          description: 用户问题
        context:
          $ref: "#/components/schemas/TaskAIAdviceConversationContext"
        modelType:
          type: string
          description: 可选的模型类型（例如：standard、reasoning）
          default: standard
        conversationId:
          type: string
          description: 可选的会话ID（用于继续对话）
        parentId:
          type: integer
          format: int64
          description: 可选的父消息ID（用于继续特定消息的对话）
      required:
        - question
    TaskAIAdviceConversationResponse:
      type: object
      properties:
        conversation:
          $ref: "#/components/schemas/TaskAIAdviceConversation"
        quota:
          $ref: "#/components/schemas/QuotaInfo"
      required:
        - conversation
        - quota
    ConversationGroupSummary:
      type: object
      properties:
        conversationId:
          type: string
          description: 会话组ID
        title:
          type: string
          description: 会话组标题
          example: 机器学习模型选择
        createdAt:
          type: string
          format: date-time
          description: 会话创建时间
        updatedAt:
          type: string
          format: date-time
          description: 会话最后更新时间
        messageCount:
          type: integer
          description: 会话中的消息数量
        latestMessage:
          $ref: "#/components/schemas/TaskAIAdviceConversation"
      required:
        - conversationId
        - createdAt
        - updatedAt
        - messageCount
    ConversationReference:
      type: object
      properties:
        url:
          type: string
        logo_url:
          type: string
        title:
          type: string
        summary:
          type: string
        publish_time:
          type: string
        extra:
          $ref: "#/components/schemas/ConversationReferenceExtra"
      required:
        - url
        - logo_url
        - title
        - summary
        - publish_time
        - extra
    ConversationReferenceExtra:
      type: object
      properties:
        rel_info:
          type: string
        freshness_info:
          type: string
        auth_info:
          type: string
        final_ref:
          type: string
      required:
        - rel_info
        - freshness_info
        - auth_info
        - final_ref
    TaskAIAdviceGenerationStatus:
      type: string
      enum: [NONE, PENDING, PROCESSING, COMPLETED, FAILED]
    TaskAIAdviceConversation:
      type: object
      required:
        - id
        - question
        - response
        - modelType
        - followupQuestions
        - createdAt
        - tokensUsed
        - seuConsumed
      properties:
        id:
          type: integer
          format: int64
          description: 对话ID
        question:
          type: string
          description: 用户问题
        response:
          type: string
          description: 回答内容
        modelType:
          type: string
          description: 模型类型
        reasoningContent:
          type: string
          description: 推理内容
        reasoningTimeMs:
          type: integer
          format: int64
          description: 推理所用时间（毫秒）
          example: 1000
        followupQuestions:
          type: array
          description: 后续问题
          items:
            type: string
        references:
          type: array
          description: 参考文献
          items:
            $ref: "#/components/schemas/ConversationReference"
        conversationId:
          type: string
          description: 会话ID
        parentId:
          type: integer
          format: int64
          description: 父消息ID
        createdAt:
          type: string
          format: date-time
          description: 会话创建时间
        tokensUsed:
          type: integer
          description: 消耗的token数量
          example: 100
        seuConsumed:
          type: number
          format: double
          description: 消耗的SEU数量
          example: 0.10
    TeamMemberRoleType:
      description: 小组角色
      enum:
        - OWNER
        - ADMIN
        - MEMBER
      type: string
      x-stoplight:
        id: 5f28hwh1gfr6u
    User:
      type: object
      x-stoplight:
        id: db1qnmy49o19b
      required:
        - avatarId
        - id
        - intro
        - nickname
        - username
      properties:
        avatarId:
          description: 头像 id
          type: integer
          format: int64
        id:
          description: 用户 ID
          format: int64
          minimum: 1
          type: integer
        intro:
          default: This user has not set an introduction yet.
          description: 个人简介
          type: string
        nickname:
          description: 昵称
          example: 芝士
          type: string
        username:
          description: 用户名
          example: cheese
          type: string
    Page:
      type: object
      description: 分页信息
      x-stoplight:
        id: m5lb2tsqnpfrj
      required:
        - page_start
        - page_size
        - has_prev
        - has_more
      properties:
        page_start:
          type: integer
          format: int64
          description: 该页第一个 item 的 ID
        page_size:
          type: integer
          description: 每页 item 数量
        has_prev:
          type: boolean
          description: 是否有上一页
        prev_start:
          type: integer
          format: int64
          description: 上一页第一个 item 的 ID
        has_more:
          type: boolean
          description: 是否有下一页
        next_start:
          type: integer
          format: int64
          description: 下一页第一个 item 的 ID
    Attachment:
      type: object
      description: 附件
      properties:
        id:
          type: integer
          description: 附件 ID
          format: int64
        type:
          type: string
          description: 类型
          enum:
            - image
            - video
            - audio
            - file
        url:
          type: string
          description: 访问 URL
        meta:
          oneOf:
            - $ref: "#/components/schemas/ImageMeta"
            - $ref: "#/components/schemas/VideoMeta"
            - $ref: "#/components/schemas/AudioMeta"
            - $ref: "#/components/schemas/FileMeta"
    ImageMeta:
      allOf:
        - $ref: "#/components/schemas/FileMeta"
        - type: object
          description: 图片元数据
          properties:
            height:
              type: integer
              description: 高度
            width:
              type: integer
              description: 宽度
            thumbnail:
              type: string
              description: 缩略图 URL
    VideoMeta:
      allOf:
        - $ref: "#/components/schemas/FileMeta"
        - type: object
          description: 视频元数据
          properties:
            duration:
              type: integer
              description: 时长
            height:
              type: integer
              description: 高度
            width:
              type: integer
              description: 宽度
            thumbnail:
              type: string
              description: 缩略图 URL
    AudioMeta:
      allOf:
        - $ref: "#/components/schemas/FileMeta"
        - type: object
          description: 音频元数据
          properties:
            duration:
              type: integer
              description: 时长
              format: int64
    FileMeta:
      type: object
      description: 文件元数据
      properties:
        size:
          type: integer
          description: 文件大小
          format: int64
        name:
          type: string
          description: 文件名称
        mime:
          type: string
          description: MIME 类型
        hash:
          type: string
          description: 文件哈希
    Topic:
      type: object
      properties:
        id:
          type: integer
          format: int64
        name:
          type: string
      required:
        - id
        - name
    Notification:
      type: object
      required:
        - id
        - type
        - receiverId
        - content
        - read
        - createdAt
      properties:
        id:
          type: integer
          format: int64
        type:
          type: string
          enum:
            - MENTION
            - REPLY
            - REACTION
            - PROJECT_INVITE
            - DEADLINE_REMIND
        receiverId:
          type: integer
          format: int64
          description: "The ID of the user who will receive the notification. This will be mapped to a User entity in the backend."
        content:
          type: object
          properties:
            text:
              type: string
            projectId:
              type: integer
              format: int64
              nullable: true
            discussionId:
              type: integer
              format: int64
              nullable: true
            knowledgeId:
              type: integer
              format: int64
              nullable: true
        read:
          type: boolean
          default: false
        createdAt:
          type: integer
          format: int64
    #    ProjectContent:
    #      type: object
    #      description: 项目富文本内容
    #      properties:
    #        raw:
    #          type: string
    #          description: 原始markdown内容
    #        html:
    #          type: string
    #          description: 渲染后的HTML
    #        attachments:
    #          type: array
    #          items:
    #            $ref: '#/components/schemas/Attachment'
    Project:
      type: object
      required:
        - id
        - name
        - description
        - startDate
        - endDate
        - team
        - leader
        - content
      properties:
        id:
          type: integer
          format: int64
        name:
          type: string
        description:
          type: string
        colorCode:
          type: string
          pattern: "^#[0-9A-Fa-f]{6}$"
        startDate:
          type: integer
          format: int64
          description: 项目开始时间戳(毫秒)
        endDate:
          type: integer
          format: int64
          description: 项目结束时间戳(毫秒)
        parentId:
          type: integer
          format: int64
          description: 父项目ID
        team:
          $ref: "#/components/schemas/Team"
        leader:
          $ref: "#/components/schemas/User"
        externalTaskId:
          type: integer
          format: int64
        githubRepo:
          type: string
        content:
          type: string
        #        path:
        #          type: array
        #          items:
        #            type: string
        #          description: 项目路径
        createdAt:
          type: integer
          format: int64
        updatedAt:
          type: integer
          format: int64
    DiscussableModelType:
      type: string
      description: 可被讨论的模型类型
      enum: [PROJECT]
    Discussion:
      type: object
      required:
        - id
        - content
        - senderId
        - modelType
        - modelId
      properties:
        id:
          type: integer
          format: int64
        modelType:
          $ref: "#/components/schemas/DiscussableModelType"
          description: 模型类型
        modelId:
          type: integer
          format: int64
          description: 模型ID
        content:
          type: string
        parentId:
          type: integer
          format: int64
          description: 回复的讨论ID
        sender:
          $ref: "#/components/schemas/User"
        mentionedUsers:
          type: array
          items:
            $ref: "#/components/schemas/User"
        reactions:
          type: array
          items:
            $ref: "#/components/schemas/DiscussionReaction"
        createdAt:
          type: integer
          format: int64
    Knowledge:
      type: object
      required:
        - id
        - name
        - type
        - content
        - createdById
      properties:
        id:
          type: integer
          format: int64
        name:
          type: string
        description:
          type: string
        type:
          type: string
          enum:
            - DOCUMENT
            - LINK
            - TEXT
            - IMAGE
        content:
          type: string
        materialId:
          type: integer
          format: int64
        projectIds:
          type: array
          items:
            type: integer
            format: int64
        labels:
          type: array
          items:
            type: string
        creator:
          $ref: "#/components/schemas/User"
        createdAt:
          type: integer
          format: int64
        updatedAt:
          type: integer
          format: int64
    QuotaInfo:
      type: object
      description: "用户AI配额信息"
      required:
        - remaining
        - total
        - reset_time
      properties:
        remaining:
          type: number
          format: double
          description: "剩余可用SEU"
        total:
          type: number
          format: double
          description: "总可用SEU"
        reset_time:
          type: string
          format: date-time
          description: "配额重置时间"
    CommonResponse:
      type: object
      properties:
        code:
          type: integer
        message:
          type: string
    DiscussionReaction:
      title: DiscussionReaction
      type: object
      properties:
        emoji:
          type: string
        count:
          type: integer
        users:
          type: array
          items:
            $ref: "#/components/schemas/User"
  securitySchemes:
    bearerAuth:
      description: The access token is used in this way.
      in: header
      name: Authorization
      type: apiKey
security:
  - bearerAuth: []
x-components:
  parameters: {}
x-stoplight:
  id: x4r8qoe9jcv7l<|MERGE_RESOLUTION|>--- conflicted
+++ resolved
@@ -2802,22 +2802,8 @@
                     type: object
                     properties:
                       reaction:
-<<<<<<< HEAD
-                        type: object
-                        properties:
-                          emoji:
-                            type: string
-                          count:
-                            type: integer
-                          users:
-                            type: array
-                            items:
-                              $ref: "#/components/schemas/User"
+                        $ref: "#/components/schemas/DiscussionReaction"
   /knowledges:
-=======
-                        $ref: "#/components/schemas/DiscussionReaction"
-  /knowledge:
->>>>>>> 889c99ca
     post:
       summary: Create Knowledge Item
       tags: []
