openapi: 3.0.0
info:
  title: Cheese Community API
  version: "1.0"
servers:
  - url: "http://localhost:8080"
paths:
  /spaces/{spaceId}:
    delete:
      parameters:
        - description: Space ID
          in: path
          name: spaceId
          required: true
          schema:
            type: integer
            format: int64
      responses:
        "200":
          content:
            application/json:
              schema:
                properties:
                  code:
                    type: integer
                    x-stoplight:
                      id: fr61caeks4gxw
                  message:
                    type: string
                    x-stoplight:
                      id: 8ylo3xkd1jmiq
                required:
                  - code
                  - message
                type: object
          description: OK
      tags: []
      operationId: delete-space
      summary: Delete Space
      x-stoplight:
        id: y5t7k7vw6v5lj
    get:
      parameters:
        - description: Space ID
          in: path
          name: spaceId
          required: true
          schema:
            type: integer
            format: int64
        - description: Query your rank in this space
          in: query
          name: queryMyRank
          schema:
            type: boolean
            default: false
      responses:
        "200":
          content:
            application/json:
              schema:
                properties:
                  code:
                    type: integer
                    x-stoplight:
                      id: fr61caeks4gxw
                  data:
                    properties:
                      space:
                        $ref: "#/components/schemas/Space"
                    required:
                      - space
                    type: object
                    x-stoplight:
                      id: aq9k2n1lkyybd
                  message:
                    type: string
                    x-stoplight:
                      id: 8ylo3xkd1jmiq
                required:
                  - code
                  - data
                  - message
                type: object
          description: OK
      tags: []
      operationId: get-space
      summary: Query Space
      x-stoplight:
        id: sa76mapokoxdw
    patch:
      parameters:
        - description: Space ID
          in: path
          name: spaceId
          required: true
          schema:
            type: integer
            format: int64
      responses:
        "200":
          content:
            application/json:
              schema:
                properties:
                  code:
                    type: integer
                    x-stoplight:
                      id: fr61caeks4gxw
                  data:
                    properties:
                      space:
                        $ref: "#/components/schemas/Space"
                    required:
                      - space
                    type: object
                    x-stoplight:
                      id: aq9k2n1lkyybd
                  message:
                    type: string
                    x-stoplight:
                      id: 8ylo3xkd1jmiq
                required:
                  - code
                  - data
                  - message
                type: object
          description: OK
      tags: []
      operationId: patch-space
      requestBody:
        required: true
        content:
          application/json:
            schema:
              type: object
              properties:
                intro:
                  type: string
                  x-stoplight:
                    id: o0xbwqyvvlxbw
                description:
                  type: string
                name:
                  type: string
                  x-stoplight:
                    id: nvrbufaetpfgt
                avatarId:
                  type: integer
                  x-stoplight:
                    id: jfrrkzlkmiav2
                  format: int64
                enableRank:
                  type: boolean
                announcements:
                  type: string
                taskTemplates:
                  type: string
                classificationTopics:
                  type: array
                  items:
                    type: integer
                    format: int64
      summary: Update Space
      x-stoplight:
        id: 0f71c5ul8igvq
  /spaces:
    get:
      summary: Enumerate Spaces
      tags: []
      responses:
        "200":
          description: OK
          content:
            application/json:
              schema:
                type: object
                properties:
                  code:
                    type: integer
                    x-stoplight:
                      id: 5gq7kfjr7g288
                  data:
                    type: object
                    x-stoplight:
                      id: pf3jhme2fvxd9
                    properties:
                      spaces:
                        type: array
                        x-stoplight:
                          id: mmwrg6njl8i2e
                        items:
                          $ref: "#/components/schemas/Space"
                      page:
                        $ref: "#/components/schemas/Page"
                  message:
                    type: string
                    x-stoplight:
                      id: jl4ak7ckhxdhm
      operationId: get-spaces
      x-stoplight:
        id: ftqdjmms34blr
      parameters:
        - description: Query your rank in this space
          in: query
          name: queryMyRank
          schema:
            type: boolean
            default: false
        - schema:
            type: integer
          in: query
          name: page_size
          description: Page Size
        - schema:
            type: integer
            format: int64
          in: query
          name: page_start
          description: ID of First Element
        - schema:
            type: string
            default: createdAt
          in: query
          name: sort_by
          description: '"createdAt" or "updatedAt"'
        - schema:
            type: string
            default: desc
          in: query
          name: sort_order
          description: '"asc" or "desc"'
    post:
      responses:
        "200":
          content:
            application/json:
              schema:
                properties:
                  code:
                    type: integer
                    x-stoplight:
                      id: fr61caeks4gxw
                  data:
                    properties:
                      space:
                        $ref: "#/components/schemas/Space"
                    required:
                      - space
                    type: object
                    x-stoplight:
                      id: aq9k2n1lkyybd
                  message:
                    type: string
                    x-stoplight:
                      id: 8ylo3xkd1jmiq
                required:
                  - code
                  - data
                  - message
                type: object
          description: OK
      tags: []
      operationId: post-space
      requestBody:
        required: true
        content:
          application/json:
            schema:
              type: object
              required:
                - intro
                - description
                - name
                - avatarId
                - announcements
                - taskTemplates
              properties:
                intro:
                  type: string
                  x-stoplight:
                    id: 7k1r7n9xll0k2
                description:
                  type: string
                name:
                  type: string
                  x-stoplight:
                    id: ters5hblboh72
                avatarId:
                  type: integer
                  x-stoplight:
                    id: 3ec9m0u97i2rr
                  format: int64
                enableRank:
                  type: boolean
                  default: false
                announcements:
                  type: string
                taskTemplates:
                  type: string
                classificationTopics:
                  type: array
                  items:
                    type: integer
                    format: int64
                  default: []
      summary: Create Space
      x-stoplight:
        id: pg0dllezwwg9w
  /spaces/{spaceId}/managers/{userId}:
    delete:
      summary: Disqualify Space Admin
      tags: []
      responses:
        "200":
          content:
            application/json:
              schema:
                properties:
                  code:
                    type: integer
                    x-stoplight:
                      id: fr61caeks4gxw
                  message:
                    type: string
                    x-stoplight:
                      id: 8ylo3xkd1jmiq
                required:
                  - code
                  - message
                type: object
          description: OK
      operationId: delete-space-admin
      x-stoplight:
        id: 3folrj4cnukp4
      parameters:
        - schema:
            type: integer
            format: int64
          in: path
          name: spaceId
          description: Space ID
          required: true
        - schema:
            type: integer
            format: int64
          in: path
          name: userId
          description: Admin User ID
          required: true
    patch:
      summary: Update Space Admin Info
      tags: []
      responses:
        "200":
          content:
            application/json:
              schema:
                properties:
                  code:
                    type: integer
                    x-stoplight:
                      id: fr61caeks4gxw
                  data:
                    properties:
                      space:
                        $ref: "#/components/schemas/Space"
                    required:
                      - space
                    type: object
                    x-stoplight:
                      id: aq9k2n1lkyybd
                  message:
                    type: string
                    x-stoplight:
                      id: 8ylo3xkd1jmiq
                required:
                  - code
                  - data
                  - message
                type: object
          description: OK
      operationId: patch-space-admin
      x-stoplight:
        id: viqdcn2w1j37r
      parameters:
        - schema:
            type: integer
            format: int64
          in: path
          name: spaceId
          description: Space ID
          required: true
        - schema:
            type: integer
            format: int64
          in: path
          name: userId
          description: Admin User ID
          required: true
      requestBody:
        required: true
        content:
          application/json:
            schema:
              type: object
              properties:
                role:
                  $ref: "#/components/schemas/SpaceAdminRoleType"
  /spaces/{spaceId}/managers:
    post:
      summary: Add Space Admin
      tags: []
      responses:
        "200":
          content:
            application/json:
              schema:
                properties:
                  code:
                    type: integer
                    x-stoplight:
                      id: fr61caeks4gxw
                  data:
                    properties:
                      space:
                        $ref: "#/components/schemas/Space"
                    required:
                      - space
                    type: object
                    x-stoplight:
                      id: aq9k2n1lkyybd
                  message:
                    type: string
                    x-stoplight:
                      id: 8ylo3xkd1jmiq
                required:
                  - code
                  - data
                  - message
                type: object
          description: OK
      operationId: post-space-admin
      x-stoplight:
        id: le3meyzafgt31
      parameters:
        - schema:
            type: integer
            format: int64
          in: path
          name: spaceId
          description: Space ID
          required: true
      requestBody:
        required: true
        content:
          application/json:
            schema:
              type: object
              required:
                - role
                - userId
              properties:
                role:
                  $ref: "#/components/schemas/SpaceAdminRoleType"
                userId:
                  type: integer
                  x-stoplight:
                    id: uqb3cxqft9n9q
                  format: int64
  /tasks/{taskId}:
    delete:
      parameters:
        - description: Task ID
          in: path
          name: taskId
          required: true
          schema:
            type: integer
            format: int64
      responses:
        "200":
          content:
            application/json:
              schema:
                properties:
                  code:
                    type: integer
                    x-stoplight:
                      id: 5h4i9qnxtzkyc
                  message:
                    type: string
                    x-stoplight:
                      id: yakrhf5tw2k0o
                required:
                  - code
                  - message
                type: object
          description: OK
      tags: []
      operationId: delete-task
      summary: Delete Task
      x-stoplight:
        id: zjib7afl5gujp
    get:
      parameters:
        - description: Task ID
          in: path
          name: taskId
          required: true
          schema:
            type: integer
            format: int64
        - schema:
            type: boolean
            default: false
          in: query
          name: querySpace
          description: Query the space that the task belongs to
        - schema:
            type: boolean
            default: false
          in: query
          name: queryTeam
          description: Query the team that the task belongs to
        - schema:
            type: boolean
            default: false
          in: query
          name: queryJoinability
          description: Check whether current user can join this task or using one of his/her team
        - schema:
            type: boolean
            default: false
          in: query
          name: querySubmittability
          description: Check whether current user can submit this task or using one of his/her team
        - schema:
            type: boolean
            default: false
          in: query
          name: queryJoined
          description: Check whether current user has joined this task
        - schema:
            type: boolean
            default: false
          in: query
          name: queryJoinedApproved
          description: Check whether current user has joined this task and has been approved
        - schema:
            type: boolean
            default: false
          in: query
          name: queryJoinedDisapproved
          description: Check whether current user has joined this task and has been disapproved
        - schema:
            type: boolean
            default: false
          in: query
          name: queryJoinedNotApprovedOrDisapproved
          description: Check whether current user has joined this task and has not been approved or disapproved
        - schema:
            type: boolean
            default: false
          in: query
          name: queryTopics
          description: Query task's topics
      responses:
        "200":
          content:
            application/json:
              schema:
                properties:
                  code:
                    type: integer
                    x-stoplight:
                      id: ehv14gy4oxg6y
                  data:
                    properties:
                      task:
                        $ref: "#/components/schemas/Task"
                    required:
                      - task
                    type: object
                    x-stoplight:
                      id: nkg36f022iluq
                  message:
                    type: string
                    x-stoplight:
                      id: avsxy26ifxoca
                required:
                  - code
                  - data
                  - message
                type: object
          description: OK
      tags: []
      operationId: get-task
      summary: Query Task
      x-stoplight:
        id: fuv3w7t9i0rmo
    patch:
      parameters:
        - description: Task ID
          in: path
          name: taskId
          required: true
          schema:
            type: integer
            format: int64
      responses:
        "200":
          content:
            application/json:
              schema:
                properties:
                  code:
                    type: integer
                    x-stoplight:
                      id: ehv14gy4oxg6y
                  data:
                    properties:
                      task:
                        $ref: "#/components/schemas/Task"
                    required:
                      - task
                    type: object
                    x-stoplight:
                      id: nkg36f022iluq
                  message:
                    type: string
                    x-stoplight:
                      id: avsxy26ifxoca
                required:
                  - code
                  - data
                  - message
                type: object
          description: OK
      tags: []
      operationId: patch-task
      requestBody:
        required: true
        content:
          application/json:
            schema:
              type: object
              properties:
                name:
                  type: string
                  x-stoplight:
                    id: 4eatfhceym142
                hasDeadline:
                  type: boolean
                deadline:
                  type: integer
                  format: int64
                hasParticipantLimit:
                  type: boolean
                participantLimit:
                  type: integer
                defaultDeadline:
                  type: integer
                  format: int64
                resubmittable:
                  type: boolean
                  x-stoplight:
                    id: 3uylnstdpqmi8
                editable:
                  type: boolean
                  x-stoplight:
                    id: 5z1nmt7xtfq6p
                intro:
                  type: string
                description:
                  type: string
                  x-stoplight:
                    id: 50a27oqgfu81b
                submissionSchema:
                  type: array
                  x-stoplight:
                    id: s3pibjz1gy1ek
                  items:
                    $ref: "#/components/schemas/TaskSubmissionSchemaEntry"
                hasRank:
                  type: boolean
                rank:
                  type: integer
                approved:
                  $ref: "#/components/schemas/ApproveType"
                rejectReason:
                  type: string
                topics:
                  type: array
                  items:
                    type: integer
                    format: int64
      summary: Update Task
      x-stoplight:
        id: sy7yhfh83myt0
  /tasks/{taskId}/ai-advice/conversations:
    post:
      summary: Create AI Advice Conversation
      operationId: create-task-ai-advice-conversation
      parameters:
        - name: taskId
          in: path
          required: true
          schema:
            type: integer
            format: int64
      requestBody:
        required: true
        content:
          application/json:
            schema:
              $ref: "#/components/schemas/CreateTaskAIAdviceConversationRequest"
      responses:
        "200":
          description: OK
          content:
            application/json:
              schema:
                properties:
                  code:
                    type: integer
                  message:
                    type: string
                  data:
                    $ref: "#/components/schemas/TaskAIAdviceConversationResponse"
  /tasks/{taskId}/ai-advice/conversations/grouped:
    get:
      summary: 获取按会话ID分组的对话历史
      operationId: get-task-ai-advice-conversations-grouped
      description: 获取指定任务的所有对话，按会话ID分组
      tags:
        - Task AI Advice
      parameters:
        - name: taskId
          in: path
          required: true
          schema:
            type: integer
            format: int64
      responses:
        "200":
          description: OK
          content:
            application/json:
              schema:
                type: object
                properties:
                  code:
                    type: integer
                  data:
                    type: object
                    properties:
                      conversations:
                        type: array
                        items:
                          $ref: "#/components/schemas/ConversationGroupSummary"
                  message:
                    type: string
  /tasks/{taskId}/ai-advice/conversations/{conversationId}:
    get:
      summary: 获取指定会话ID的所有对话
      operationId: get-task-ai-advice-conversation
      description: 获取特定会话ID下的所有对话记录
      tags:
        - Task AI Advice
      parameters:
        - name: taskId
          in: path
          required: true
          schema:
            type: integer
            format: int64
        - name: conversationId
          in: path
          required: true
          schema:
            type: string
      responses:
        "200":
          description: OK
          content:
            application/json:
              schema:
                type: object
                properties:
                  code:
                    type: integer
                  data:
                    type: object
                    properties:
                      conversations:
                        type: array
                        items:
                          $ref: "#/components/schemas/TaskAIAdviceConversation"
                  message:
                    type: string
    delete:
      summary: Delete AI Advice Conversation
      tags: []
      operationId: delete-task-ai-advice-conversation
      parameters:
        - name: taskId
          in: path
          required: true
          schema:
            type: integer
            format: int64
        - name: conversationId
          in: path
          required: true
          schema:
            type: string
      responses:
        "204":
          description: No Content
  /tasks/{taskId}/ai-advice:
    get:
      summary: Get AI Advice
      tags: []
      operationId: get-task-ai-advice
      parameters:
        - description: Task ID
          in: path
          name: taskId
          required: true
          schema:
            type: integer
            format: int64
      responses:
        "200":
          description: OK
          content:
            application/json:
              schema:
                properties:
                  code:
                    type: integer
                  data:
                    $ref: "#/components/schemas/TaskAIAdvice"
                  message:
                    type: string
        "400":
          description: Bad Request
          content:
            application/json:
              schema:
                properties:
                  code:
                    type: integer
                  message:
                    type: string
                    example: "Task AI advice is not ready yet. Current status: PROCESSING"
    post:
      summary: Request AI Advice Generation
      tags: []
      operationId: request-task-ai-advice
      parameters:
        - description: Task ID
          in: path
          name: taskId
          required: true
          schema:
            type: integer
            format: int64
      responses:
        "200":
          description: OK
          content:
            application/json:
              schema:
                properties:
                  code:
                    type: integer
                  data:
                    type: object
                    properties:
                      status:
                        type: string
                        enum: [PENDING, PROCESSING, COMPLETED, FAILED]
                      quota:
                        $ref: "#/components/schemas/QuotaInfo"
                  message:
                    type: string
  /tasks/{taskId}/ai-advice/status:
    get:
      summary: Get AI Advice Generation Status
      tags: []
      operationId: get-task-ai-advice-status
      parameters:
        - description: Task ID
          in: path
          name: taskId
          required: true
          schema:
            type: integer
            format: int64
      responses:
        "200":
          description: OK
          content:
            application/json:
              schema:
                properties:
                  code:
                    type: integer
                  data:
                    type: object
                    properties:
                      status:
                        type: string
                        enum: [PENDING, PROCESSING, COMPLETED, FAILED]
                  message:
                    type: string

  /ai/quota:
    get:
      summary: Get Current User's AI Quota
      tags: []
      operationId: get-user-ai-quota
      responses:
        "200":
          description: OK
          content:
            application/json:
              schema:
                properties:
                  code:
                    type: integer
                  data:
                    $ref: "#/components/schemas/QuotaInfo"
                  message:
                    type: string
  /tasks:
    get:
      summary: Enumerate Tasks
      tags: []
      responses:
        "200":
          description: OK
          content:
            application/json:
              schema:
                type: object
                properties:
                  code:
                    type: integer
                    x-stoplight:
                      id: 5gq7kfjr7g288
                  data:
                    type: object
                    x-stoplight:
                      id: pf3jhme2fvxd9
                    properties:
                      tasks:
                        type: array
                        x-stoplight:
                          id: mmwrg6njl8i2e
                        items:
                          $ref: "#/components/schemas/Task"
                      page:
                        $ref: "#/components/schemas/Page"
                  message:
                    type: string
                    x-stoplight:
                      id: jl4ak7ckhxdhm
      operationId: get-tasks
      x-stoplight:
        id: ftqdjmms34blr
      parameters:
        - schema:
            type: integer
            format: int64
          in: query
          name: space
          description: Space ID
        - schema:
            type: integer
            format: int64
          in: query
          name: team
          description: Team ID
        - schema:
            $ref: "#/components/schemas/ApproveType"
          in: query
          name: approved
          description: Distinguish task status
        - schema:
            type: integer
            format: int64
          in: query
          name: owner
          description: Owner's User ID
        - schema:
            type: boolean
          in: query
          name: joined
          description: Require joined or not
        - schema:
            type: array
            items:
              type: integer
              format: int64
          in: query
          name: topics
          description: Only show tasks with at least one of these topics
        - schema:
            type: integer
            default: 9
          in: query
          name: page_size
          description: Page Size
        - schema:
            type: integer
            format: int64
          in: query
          name: page_start
          description: ID of First Element
        - schema:
            type: string
            default: updatedAt
          in: query
          name: sort_by
          description: '"updatedAt", "deadline" or "createdAt"'
        - schema:
            type: string
            default: desc
          in: query
          name: sort_order
          description: '"asc" or "desc"'
        - schema:
            type: boolean
            default: false
          in: query
          name: querySpace
          description: Query the space that the task belongs to
        - schema:
            type: boolean
            default: false
          in: query
          name: queryTeam
          description: Query the team that the task belongs to
        - schema:
            type: boolean
            default: false
          in: query
          name: queryJoinability
          description: Check whether current user can join this task or using one of his/her team
        - schema:
            type: boolean
            default: false
          in: query
          name: querySubmittability
          description: Check whether current user can submit this task or using one of his/her team
        - schema:
            type: boolean
            default: false
          in: query
          name: queryJoined
          description: Check whether current user has joined this task
        - schema:
            type: boolean
            default: false
          in: query
          name: queryJoinedApproved
          description: Check whether current user has joined this task and has been approved
        - schema:
            type: boolean
            default: false
          in: query
          name: queryJoinedDisapproved
          description: Check whether current user has joined this task and has been disapproved
        - schema:
            type: boolean
            default: false
          in: query
          name: queryJoinedNotApprovedOrDisapproved
          description: Check whether current user has joined this task and has not been approved or disapproved
        - schema:
            type: boolean
            default: false
          in: query
          name: queryTopics
          description: Query task's topics
        - schema:
            type: string
          in: query
          name: keywords
          description: Use this to search
    post:
      responses:
        "200":
          content:
            application/json:
              schema:
                properties:
                  code:
                    type: integer
                    x-stoplight:
                      id: ehv14gy4oxg6y
                  data:
                    properties:
                      task:
                        $ref: "#/components/schemas/Task"
                    required:
                      - task
                    type: object
                    x-stoplight:
                      id: nkg36f022iluq
                  message:
                    type: string
                    x-stoplight:
                      id: avsxy26ifxoca
                required:
                  - code
                  - data
                  - message
                type: object
          description: OK
      tags: []
      operationId: post-task
      requestBody:
        required: true
        content:
          application/json:
            schema:
              type: object
              required:
                - name
                - submitterType
                - resubmittable
                - editable
                - intro
                - description
                - submissionSchema
              properties:
                name:
                  type: string
                  x-stoplight:
                    id: o3nu6n0d4nu01
                submitterType:
                  $ref: "#/components/schemas/TaskSubmitterType"
                deadline:
                  type: integer
                  format: int64
                participantLimit:
                  type: integer
                defaultDeadline:
                  type: integer
                  format: int64
                  default: 30
                resubmittable:
                  type: boolean
                  x-stoplight:
                    id: 5x0rtugaj2v8a
                editable:
                  type: boolean
                  x-stoplight:
                    id: 6slkgw3drj9t0
                intro:
                  type: string
                description:
                  type: string
                  x-stoplight:
                    id: s3hgl7ozj3e12
                submissionSchema:
                  type: array
                  x-stoplight:
                    id: a08xra4phvwqx
                  items:
                    $ref: "#/components/schemas/TaskSubmissionSchemaEntry"
                team:
                  type: integer
                  format: int64
                  x-stoplight:
                space:
                  type: integer
                  format: int64
                rank:
                  type: integer
                topics:
                  type: array
                  items:
                    type: integer
                    format: int64
                  default: []
      summary: Create Task
      x-stoplight:
        id: ai79622xpxp6v
  /tasks/{taskId}/participants:
    get:
      summary: Get Participants
      tags: []
      operationId: get-task-participants
      parameters:
        - description: Task ID
          in: path
          name: taskId
          required: true
          schema:
            type: integer
            format: int64
        - schema:
            $ref: "#/components/schemas/ApproveType"
          in: query
          name: approved
          description: approve status
        - schema:
            type: boolean
            default: false
          in: query
          name: queryRealNameInfo
          description: Query real name info
      responses:
        "200":
          content:
            application/json:
              schema:
                type: object
                required:
                  - code
                  - data
                  - message
                properties:
                  code:
                    type: integer
                    x-stoplight:
                      id: ehv14gy4oxg6y
                  data:
                    type: object
                    x-stoplight:
                      id: nkg36f022iluq
                    required:
                      - participants
                    properties:
                      participants:
                        type: array
                        items:
                          $ref: "#/components/schemas/TaskMembership"
                  message:
                    type: string
          description: OK
    patch:
      summary: Update TaskMembership
      parameters:
        - description: Task ID
          in: path
          name: taskId
          required: true
          schema:
            type: integer
            format: int64
        - description: Member ID
          in: query
          name: member
          required: true
          schema:
            type: integer
            format: int64
      responses:
        "200":
          content:
            application/json:
              schema:
                properties:
                  code:
                    type: integer
                    x-stoplight:
                      id: ehv14gy4oxg6y
                  data:
                    properties:
                      participants:
                        type: array
                        items:
                          $ref: "#/components/schemas/TaskMembership"
                    required:
                      - participant
                    type: object
                  message:
                    type: string
                    x-stoplight:
                      id: avsxy26ifxoca
                required:
                  - code
                  - data
                  - message
                type: object
          description: OK
      tags: []
      operationId: patch-task-membership
      requestBody:
        required: true
        content:
          application/json:
            schema:
              type: object
              properties:
                deadline:
                  type: integer
                  format: int64
                approved:
                  $ref: "#/components/schemas/ApproveType"
                realNameInfo:
                  $ref: "#/components/schemas/TaskParticipantRealNameInfo"
    delete:
      parameters:
        - description: Task ID
          in: path
          name: taskId
          required: true
          schema:
            type: integer
            format: int64
        - description: Member ID
          in: query
          name: member
          required: true
          schema:
            type: integer
            format: int64
      responses:
        "200":
          content:
            application/json:
              schema:
                properties:
                  code:
                    type: integer
                    x-stoplight:
                      id: ehv14gy4oxg6y
                  data:
                    properties:
                      participants:
                        type: array
                        items:
                          $ref: "#/components/schemas/TaskMembership"
                    required:
                      - task
                    type: object
                    x-stoplight:
                      id: nkg36f022iluq
                  message:
                    type: string
                    x-stoplight:
                      id: avsxy26ifxoca
                required:
                  - code
                  - data
                  - message
                type: object
          description: OK
      tags: []
      operationId: delete-task-participant
      summary: Leave Task
      x-stoplight:
        id: a3mg97p7csitv
    post:
      parameters:
        - description: Task ID
          in: path
          name: taskId
          required: true
          schema:
            type: integer
            format: int64
        - description: Member ID
          in: query
          name: member
          required: true
          schema:
            type: integer
            format: int64
      responses:
        "200":
          content:
            application/json:
              schema:
                properties:
                  code:
                    type: integer
                    x-stoplight:
                      id: ehv14gy4oxg6y
                  data:
                    properties:
                      participants:
                        type: array
                        items:
                          $ref: "#/components/schemas/TaskMembership"
                    required:
                      - task
                    type: object
                    x-stoplight:
                      id: nkg36f022iluq
                  message:
                    type: string
                    x-stoplight:
                      id: avsxy26ifxoca
                required:
                  - code
                  - data
                  - message
                type: object
          description: OK
      requestBody:
        required: true
        content:
          application/json:
            schema:
              type: object
              properties:
                deadline:
                  type: integer
                  format: int64
                realNameInfo:
                  $ref: "#/components/schemas/TaskParticipantRealNameInfo"
      tags: []
      operationId: post-task-participant
      summary: Apply for Task
      x-stoplight:
        id: 0ecf6ar0lufhc
  /tasks/{taskId}/submissions:
    get:
      summary: Enumerate Submissions
      tags: []
      responses:
        "200":
          description: OK
          content:
            application/json:
              schema:
                type: object
                required:
                  - code
                  - data
                  - message
                properties:
                  code:
                    type: integer
                    x-stoplight:
                      id: z9cn9fpmjd8q9
                  data:
                    type: object
                    x-stoplight:
                      id: 4qz1eg2f7ik2r
                    required:
                      - submissions
                      - page
                    properties:
                      submissions:
                        type: array
                        x-stoplight:
                          id: 7d338ut7il9ir
                        items:
                          $ref: "#/components/schemas/TaskSubmission"
                      page:
                        $ref: "#/components/schemas/Page"
                  message:
                    type: string
                    x-stoplight:
                      id: r66i6ceotv1v5
      operationId: get-task-submissions
      x-stoplight:
        id: usg5sp6qn0vk5
      parameters:
        - description: Task ID
          in: path
          name: taskId
          required: true
          schema:
            type: integer
            format: int64
        - schema:
            type: integer
            format: int64
          in: query
          name: member
          description: Submitter's User/Team ID
        - schema:
            type: boolean
            default: false
          in: query
          name: allVersions
          description: Include All Versions
        - schema:
            type: boolean
            default: false
          in: query
          name: queryReview
          description: Query task owner's review
        - schema:
            type: boolean
          in: query
          name: reviewed
          description: Only return reviewed or unreviewed submissions
        - schema:
            type: integer
            default: 9
          in: query
          name: page_size
          description: Page Size
        - schema:
            type: integer
            format: int64
          in: query
          name: page_start
          description: ID of First Element
        - schema:
            type: string
            default: updatedAt
          in: query
          name: sort_by
          description: '"updatedAt" or "createdAt"'
        - schema:
            type: string
            default: desc
          in: query
          name: sort_order
          description: '"asc" or "desc"'
    post:
      summary: Create Submission
      tags: []
      responses:
        "200":
          description: OK
          content:
            application/json:
              schema:
                type: object
                required:
                  - code
                  - data
                  - message
                properties:
                  code:
                    type: integer
                    x-stoplight:
                      id: 8cycuoqnez3jy
                  data:
                    type: object
                    x-stoplight:
                      id: 61ebyaq47bf2m
                    required:
                      - submission
                    properties:
                      submission:
                        $ref: "#/components/schemas/TaskSubmission"
                  message:
                    type: string
                    x-stoplight:
                      id: 1yqhvadvvagsi
      operationId: post-task-submission
      x-stoplight:
        id: yxrs4ye6kd72l
      parameters:
        - schema:
            type: integer
            format: int64
          in: path
          name: taskId
          description: Task ID
          required: true
        - schema:
            type: integer
            format: int64
          in: query
          name: member
          description: Member's User/Group ID
          required: true
      requestBody:
        required: true
        content:
          application/json:
            schema:
              type: array
              items:
                x-stoplight:
                  id: qah6gsxw0ac86
                type: object
                properties:
                  contentText:
                    type: string
                    x-stoplight:
                      id: bvu1xobv7k62h
                  contentAttachmentId:
                    type: integer
                    x-stoplight:
                      id: 6pybgx4byzj2l
                    format: int64
  /tasks/{taskId}/submissions/{version}:
    patch:
      summary: Update Submission
      tags: []
      responses:
        "200":
          description: OK
          content:
            application/json:
              schema:
                type: object
                required:
                  - code
                  - data
                  - message
                properties:
                  code:
                    type: integer
                    x-stoplight:
                      id: 8cycuoqnez3jy
                  data:
                    type: object
                    x-stoplight:
                      id: 61ebyaq47bf2m
                    required:
                      - submission
                    properties:
                      submission:
                        $ref: "#/components/schemas/TaskSubmission"
                  message:
                    type: string
                    x-stoplight:
                      id: 1yqhvadvvagsi
      operationId: patch-task-submission
      x-stoplight:
        id: bne4484m8c59j
      parameters:
        - schema:
            type: integer
            format: int64
          in: path
          name: taskId
          description: Task ID
          required: true
        - schema:
            type: integer
            format: int64
          in: query
          name: member
          description: Member's User/Group ID
          required: true
        - schema:
            type: integer
          in: path
          name: version
          description: Version Index
          required: true
      requestBody:
        required: true
        content:
          application/json:
            schema:
              type: array
              items:
                x-stoplight:
                  id: qah6gsxw0ac86
                type: object
                properties:
                  contentText:
                    type: string
                    x-stoplight:
                      id: bvu1xobv7k62h
                  contentAttachmentId:
                    type: integer
                    x-stoplight:
                      id: 6pybgx4byzj2l
                    format: int64
  "/tasks/submissions/{submissionId}/review":
    post:
      summary: Review Submission
      tags: []
      responses:
        "200":
          description: OK
          content:
            application/json:
              schema:
                type: object
                required:
                  - code
                  - data
                  - message
                properties:
                  code:
                    type: integer
                  data:
                    type: object
                    required:
                      - submission
                      - hasUpgradedParticipantRank
                    properties:
                      submission:
                        $ref: "#/components/schemas/TaskSubmission"
                      hasUpgradedParticipantRank:
                        type: boolean
                  message:
                    type: string
      operationId: post-task-submission-review
      parameters:
        - schema:
            type: integer
            format: int64
          in: path
          name: submissionId
          description: Task Submission ID
          required: true
      requestBody:
        required: true
        content:
          application/json:
            schema:
              type: object
              required:
                - accepted
                - score
                - comment
              properties:
                accepted:
                  type: boolean
                score:
                  type: integer
                comment:
                  type: string
    patch:
      summary: Re-Review Submission
      tags: []
      responses:
        "200":
          description: OK
          content:
            application/json:
              schema:
                type: object
                required:
                  - code
                  - data
                  - message
                properties:
                  code:
                    type: integer
                  data:
                    type: object
                    required:
                      - submission
                      - hasUpgradedParticipantRank
                    properties:
                      submission:
                        $ref: "#/components/schemas/TaskSubmission"
                      hasUpgradedParticipantRank:
                        type: boolean
                  message:
                    type: string
      operationId: patch-task-submission-review
      parameters:
        - schema:
            type: integer
            format: int64
          in: path
          name: submissionId
          description: Task Submission ID
          required: true
      requestBody:
        required: true
        content:
          application/json:
            schema:
              type: object
              properties:
                accepted:
                  type: boolean
                score:
                  type: integer
                comment:
                  type: string
    delete:
      summary: Revert Review Submission
      tags: []
      responses:
        "200":
          description: OK
      operationId: delete-task-submission-review
      parameters:
        - schema:
            type: integer
            format: int64
          in: path
          name: submissionId
          description: Task Submission ID
          required: true
  /teams/{teamId}:
    delete:
      parameters:
        - description: Team ID
          in: path
          name: teamId
          required: true
          schema:
            type: integer
            format: int64
      responses:
        "200":
          content:
            application/json:
              schema:
                properties:
                  code:
                    type: integer
                    x-stoplight:
                      id: d3x5wr67b0uvq
                  message:
                    type: string
                    x-stoplight:
                      id: 1tqn6nvv2twh3
                required:
                  - code
                  - message
                type: object
          description: No Content
      tags: []
      operationId: delete-team
      summary: Delete Team
      x-stoplight:
        id: cszkqabi3y737
    get:
      parameters:
        - description: Team ID
          in: path
          name: teamId
          required: true
          schema:
            type: integer
            format: int64
      responses:
        "200":
          content:
            application/json:
              schema:
                properties:
                  code:
                    type: integer
                    x-stoplight:
                      id: tlgjum86pp2qc
                  data:
                    properties:
                      team:
                        $ref: "#/components/schemas/Team"
                    required:
                      - team
                    type: object
                    x-stoplight:
                      id: uc32cpg2k5x68
                  message:
                    type: string
                    x-stoplight:
                      id: zp1goqu7fzjss
                required:
                  - code
                  - data
                  - message
                type: object
          description: OK
      tags: []
      operationId: get-team
      summary: Query Team
      x-stoplight:
        id: kvkav72t81xwo
    patch:
      parameters:
        - description: Team ID
          in: path
          name: teamId
          required: true
          schema:
            type: integer
            format: int64
      responses:
        "200":
          content:
            application/json:
              schema:
                properties:
                  code:
                    type: integer
                    x-stoplight:
                      id: tlgjum86pp2qc
                  data:
                    properties:
                      team:
                        $ref: "#/components/schemas/Team"
                    required:
                      - team
                    type: object
                    x-stoplight:
                      id: uc32cpg2k5x68
                  message:
                    type: string
                    x-stoplight:
                      id: zp1goqu7fzjss
                required:
                  - code
                  - data
                  - message
                type: object
          description: OK
      tags: []
      operationId: patch-team
      requestBody:
        required: true
        content:
          application/json:
            schema:
              type: object
              properties:
                intro:
                  type: string
                  x-stoplight:
                    id: 8ctriovz0q68i
                description:
                  type: string
                name:
                  type: string
                  x-stoplight:
                    id: w0qplzea4vc28
                avatarId:
                  type: integer
                  x-stoplight:
                    id: 2rmqalnmdzlw7
                  format: int64
      summary: Update Team
      x-stoplight:
        id: 6f4e855dosj7n
  /teams/my-teams:
    get:
      responses:
        "200":
          content:
            application/json:
              schema:
                type: object
                required:
                  - code
                  - data
                  - message
                properties:
                  code:
                    type: integer
                    x-stoplight:
                      id: tlgjum86pp2qc
                  data:
                    type: object
                    x-stoplight:
                      id: uc32cpg2k5x68
                    required:
                      - teams
                    properties:
                      teams:
                        x-stoplight:
                          id: hrqbg64zl0qbw
                        type: array
                        items:
                          $ref: "#/components/schemas/Team"
                  message:
                    type: string
                    x-stoplight:
                      id: zp1goqu7fzjss
          description: OK
      tags: []
      operationId: get-my-teams
      summary: Query My Teams
      x-stoplight:
        id: a2xj7aw8g9ryd
    parameters: []
  /teams:
    post:
      responses:
        "200":
          content:
            application/json:
              schema:
                properties:
                  code:
                    type: integer
                    x-stoplight:
                      id: tlgjum86pp2qc
                  data:
                    properties:
                      team:
                        $ref: "#/components/schemas/Team"
                    required:
                      - team
                    type: object
                    x-stoplight:
                      id: uc32cpg2k5x68
                  message:
                    type: string
                    x-stoplight:
                      id: zp1goqu7fzjss
                required:
                  - code
                  - data
                  - message
                type: object
          description: OK
      tags: []
      operationId: post-team
      requestBody:
        required: true
        content:
          application/json:
            schema:
              type: object
              required:
                - intro
                - description
                - name
                - avatarId
              properties:
                intro:
                  type: string
                  x-stoplight:
                    id: ld5e4eauav2h5
                description:
                  type: string
                name:
                  type: string
                  x-stoplight:
                    id: fjmkk5mgsmm7u
                avatarId:
                  type: integer
                  x-stoplight:
                    id: 52sk47hz5a1ra
                  format: int64
      summary: Create Team
      x-stoplight:
        id: b30d0d09hir43
    get:
      summary: Get Teams
      tags: []
      responses:
        "200":
          content:
            application/json:
              schema:
                type: object
                required:
                  - code
                  - data
                  - message
                properties:
                  code:
                    type: integer
                  data:
                    type: object
                    required:
                      - teams
                    properties:
                      teams:
                        type: array
                        items:
                          $ref: "#/components/schemas/Team"
                      page:
                        $ref: "#/components/schemas/Page"
                  message:
                    type: string
          description: OK
      operationId: get-teams
      x-stoplight:
        id: o741q5kyy29oq
      parameters:
        - schema:
            type: string
            default: ""
          in: query
          name: query
          description: ID or Search Term
          allowEmptyValue: true
        - schema:
            type: integer
            format: int64
          in: query
          name: page_start
        - schema:
            type: integer
            default: 20
          in: query
          name: page_size
  /teams/{teamId}/members:
    get:
      summary: Enumerate Team Members
      tags: []
      responses:
        "200":
          description: OK
          content:
            application/json:
              schema:
                type: object
                required:
                  - code
                  - data
                  - message
                properties:
                  code:
                    type: integer
                    x-stoplight:
                      id: 0th6k67nb90s9
                  data:
                    type: object
                    x-stoplight:
                      id: 8by2zt9excjeb
                    required:
                      - members
                    properties:
                      members:
                        type: array
                        x-stoplight:
                          id: ip7suy3lywjot
                        items:
                          $ref: "#/components/schemas/TeamMember"
                  message:
                    type: string
                    x-stoplight:
                      id: rtcby5e62je5x
      operationId: get-team-members
      x-stoplight:
        id: dgnsjcgro7dgn
      parameters:
        - schema:
            type: integer
            format: int64
          in: path
          name: teamId
          description: Team ID
          required: true
    post:
      parameters:
        - description: Team ID
          in: path
          name: teamId
          required: true
          schema:
            type: integer
            format: int64
      responses:
        "200":
          content:
            application/json:
              schema:
                properties:
                  code:
                    type: integer
                    x-stoplight:
                      id: tlgjum86pp2qc
                  data:
                    properties:
                      team:
                        $ref: "#/components/schemas/Team"
                    required:
                      - team
                    type: object
                    x-stoplight:
                      id: uc32cpg2k5x68
                  message:
                    type: string
                    x-stoplight:
                      id: zp1goqu7fzjss
                required:
                  - code
                  - data
                  - message
                type: object
          description: OK
      tags: []
      operationId: post-team-member
      requestBody:
        required: true
        content:
          application/json:
            schema:
              properties:
                role:
                  $ref: "#/components/schemas/TeamMemberRoleType"
                user_id:
                  type: integer
                  format: int64
                  x-stoplight:
                    id: wdxfg6sq0yrj5
              required:
                - role
                - user_id
              type: object
      summary: Add Team Member
      x-stoplight:
        id: qpmnix1tpjoiy
  /teams/{teamId}/members/{userId}:
    delete:
      parameters:
        - description: Team ID
          in: path
          name: teamId
          required: true
          schema:
            type: integer
            format: int64
        - description: Member User ID
          in: path
          name: userId
          required: true
          schema:
            type: integer
            format: int64
      responses:
        "200":
          content:
            application/json:
              schema:
                properties:
                  code:
                    type: integer
                    x-stoplight:
                      id: tlgjum86pp2qc
                  data:
                    properties:
                      team:
                        $ref: "#/components/schemas/Team"
                    required:
                      - team
                    type: object
                    x-stoplight:
                      id: uc32cpg2k5x68
                  message:
                    type: string
                    x-stoplight:
                      id: zp1goqu7fzjss
                required:
                  - code
                  - data
                  - message
                type: object
          description: OK
      tags: []
      operationId: delete-team-member
      summary: Kick Out Team Member
      x-stoplight:
        id: 2d36c06ks5t0y
    patch:
      parameters:
        - description: Team ID
          in: path
          name: teamId
          required: true
          schema:
            type: integer
            format: int64
        - description: Member User ID
          in: path
          name: userId
          required: true
          schema:
            type: integer
            format: int64
      responses:
        "200":
          content:
            application/json:
              schema:
                properties:
                  code:
                    type: integer
                    x-stoplight:
                      id: tlgjum86pp2qc
                  data:
                    properties:
                      team:
                        $ref: "#/components/schemas/Team"
                    required:
                      - team
                    type: object
                    x-stoplight:
                      id: uc32cpg2k5x68
                  message:
                    type: string
                    x-stoplight:
                      id: zp1goqu7fzjss
                required:
                  - code
                  - data
                  - message
                type: object
          description: OK
      tags: []
      operationId: patch-team-member
      requestBody:
        required: true
        content:
          application/json:
            schema:
              properties:
                role:
                  $ref: "#/components/schemas/TeamMemberRoleType"
              type: object
      summary: Update Team Membership Info
      x-stoplight:
        id: 5kzla05sox4wy
  /notifications/{notificationId}:
    delete:
      parameters:
        - description: Notification ID
          in: path
          name: notificationId
          required: true
          schema:
            type: integer
            format: int64
      responses:
        "200":
          content:
            application/json:
              schema:
                properties:
                  code:
                    type: integer
                  message:
                    type: string
                required:
                  - code
                  - message
                type: object
          description: OK
      tags: [ ]
      operationId: delete-notification
      summary: Delete Notification
  /notifications:
    get:
      summary: List Notifications
      tags: []
      parameters:
        - schema:
            type: string
            enum:
              - mention
              - reply
              - reaction
              - project_invite
              - deadline_remind
          in: query
          name: type
          description: Notification Type
          required: false
        - schema:
            type: boolean
          in: query
          name: read
          description: Whether to filter read or unread notifications
          required: false
        - schema:
            type: integer
            format: int64
          in: query
          name: page_start
          description: Page Start Index
          required: true
        - schema:
            type: integer
            format: int32
          in: query
          name: page_size
          description: Page Size
          required: true
      operationId: list-notifications
      responses:
        "200":
          description: OK
          content:
            application/json:
              schema:
                type: object
                required:
                  - code
                  - message
                  - data
                properties:
                  code:
                    type: integer
                    default: 0
                  message:
                    type: string
                    default: "success"
                  data:
                    required:
                      - notifications
                      - page
                    properties:
                      notifications:
                        type: array
                        items:
                          $ref: "#/components/schemas/Notification"
                      page:
                        $ref: "#/components/schemas/Page"
    post:
      responses:
        "200":
          content:
            application/json:
              schema:
                properties:
                  code:
                    type: integer
                  data:
                    properties:
                      notification:
                        $ref: "#/components/schemas/Notification"
                    required:
                      - notification
                    type: object
                  message:
                    type: string
                required:
                  - code
                  - data
                  - message
                type: object
          description: OK
      tags: [ ]
      operationId: post-notification
      requestBody:
        required: true
        content:
          application/json:
            schema:
              type: object
              required:
                - type
                - receiverId
                - content
              properties:
                type:
                  type: string
                  enum:
                    - mention
                    - reply
                    - reaction
                    - project_invite
                    - deadline_remind
                receiverId:
                  type: integer
                  format: int64
                content:
                  type: object
                  properties:
                    text:
                      type: string
                    projectId:
                      type: integer
                      format: int64
                    discussionId:
                      type: integer
                      format: int64
                    knowledgeId:
                      type: integer
                      format: int64
      summary: Create Notification
  /notifications/read:
    post:
      summary: Mark Notifications as Read
      tags: []
      requestBody:
        required: true
        content:
          application/json:
            schema:
              type: object
              required:
                - notificationIds
              properties:
                notificationIds:
                  type: array
                  items:
                    type: integer
                    format: int64
      operationId: mark-notifications-as-read
      responses:
        "200":
          description: OK
          content:
            application/json:
              schema:
                type: object
                properties: {}
  /notifications/unread/count:
    get:
      summary: Get Unread Notifications Count
<<<<<<< HEAD
      tags: [ ]
      parameters:
        - name: receiverId
          in: query
          required: true
          schema:
            type: integer
            format: int64
=======
      tags: []
      requestBody:
        required: true
        content:
          application/json:
            schema:
              type: object
              required:
                - receiverId
              properties:
                receiverId:
                  type: integer
                  format: int64
>>>>>>> ad125d8e
      operationId: get-unread-notifications-count
      responses:
        "200":
          description: OK
          content:
            application/json:
              schema:
                type: object
                required:
                  - code
                  - message
                  - data
                properties:
                  code:
                    type: integer
                    default: 0
                  message:
                    type: string
                    default: "success"
                  data:
                    type: object
                    properties:
                      count:
                        type: integer
                        nullable: false
                        default: 0
  /projects:
    post:
      summary: Create Project
      tags: []
      requestBody:
        required: true
        content:
          application/json:
            schema:
              type: object
              required:
                - name
                - description
                - colorCode
                - startDate
                - endDate
                - leaderId
                - content
              properties:
                name:
                  type: string
                description:
                  type: string
                colorCode:
                  type: string
                  pattern: "^#[0-9A-Fa-f]{6}$"
                startDate:
                  type: integer
                  format: int64
                  description: 项目开始时间戳(毫秒)
                endDate:
                  type: integer
                  format: int64
                  description: 项目结束时间戳(毫秒)
                parentId:
                  type: integer
                  format: int64
                  description: 父项目ID
                leaderId:
                  type: integer
                  format: int64
                externalTaskId:
                  type: integer
                  format: int64
                githubRepo:
                  type: string
                content:
                  type: string
                externalCollaborators:
                  type: array
                  items:
                    type: object
                    properties:
                      userId:
                        type: integer
                        format: int64
      responses:
        "200":
          description: OK
          content:
            application/json:
              schema:
                type: object
                required:
                  - code
                  - message
                  - data
                properties:
                  code:
                    type: integer
                    default: 0
                  message:
                    type: string
                    default: "success"
                  data:
                    type: object
                    properties:
                      project:
                        $ref: "#/components/schemas/Project"
    get:
      summary: List Projects
      tags: []
      parameters:
        - name: parent_id
          in: query
          description: 父项目ID (可选)
          schema:
            type: integer
            format: int64
        - name: leader_id
          in: query
          description: 负责人ID (可选)
          schema:
            type: integer
            format: int64
        - name: member_id
          in: query
          description: 成员ID (可选)
          schema:
            type: integer
            format: int64
        - name: status
          in: query
          description: 状态 (可选)
          schema:
            type: string
        - name: page_start
          in: query
          description: 起始ID
          schema:
            type: integer
            format: int64
        - name: page_size
          in: query
          description: 每页数量 (默认20)
          schema:
            type: integer
            default: 20
      responses:
        "200":
          description: OK
          content:
            application/json:
              schema:
                type: object
                required:
                  - code
                  - message
                  - data
                properties:
                  code:
                    type: integer
                    default: 0
                  message:
                    type: string
                    default: "success"
                  data:
                    type: object
                    properties:
                      projects:
                        type: array
                        items:
                          $ref: "#/components/schemas/Project"
                      page:
                        $ref: "#/components/schemas/Page"
  /projects/{projectId}/discussions:
    post:
      summary: Create Discussion
      tags: []
      parameters:
        - name: projectId
          in: path
          description: 项目ID
          required: true
          schema:
            type: integer
            format: int64
      requestBody:
        required: true
        content:
          application/json:
            schema:
              type: object
              required:
                - content
              properties:
                content:
                  type: string
                parentId:
                  type: integer
                  format: int64
                  description: 回复某条讨论 (可选)
                mentionedUserIds:
                  type: array
                  items:
                    type: integer
                    format: int64
                  description: 提及的用户ID (可选)
      responses:
        "200":
          description: OK
          content:
            application/json:
              schema:
                type: object
                required:
                  - code
                  - message
                  - data
                properties:
                  code:
                    type: integer
                    default: 0
                  message:
                    type: string
                    default: "success"
                  data:
                    type: object
                    properties:
                      discussion:
                        $ref: "#/components/schemas/Discussion"
    get:
      summary: List Discussions
      tags: []
      parameters:
        - name: projectId
          in: path
          description: 项目ID
          required: true
          schema:
            type: integer
            format: int64
        - name: project_filter
          in: query
          description: 项目过滤器
          schema:
            type: object
            properties:
              type:
                type: string
                enum: [projects, tree]
              projectIds:
                type: array
                items:
                  type: integer
                  format: int64
              rootProjectId:
                type: integer
                format: int64
              includeRoot:
                type: boolean
        - name: before
          in: query
          description: 时间戳(毫秒)
          schema:
            type: integer
            format: int64
        - name: page_start
          in: query
          description: 起始ID
          schema:
            type: integer
            format: int64
        - name: page_size
          in: query
          description: 每页数量 (默认20)
          schema:
            type: integer
            default: 20
      responses:
        "200":
          description: OK
          content:
            application/json:
              schema:
                type: object
                required:
                  - code
                  - message
                  - data
                properties:
                  code:
                    type: integer
                    default: 0
                  message:
                    type: string
                    default: "success"
                  data:
                    type: object
                    properties:
                      discussions:
                        type: array
                        items:
                          $ref: "#/components/schemas/Discussion"
                      page:
                        $ref: "#/components/schemas/Page"
  /projects/{projectId}/discussions/{discussionId}/reactions:
    post:
      summary: React to Discussion
      tags: []
      parameters:
        - name: projectId
          in: path
          description: 项目ID
          required: true
          schema:
            type: integer
            format: int64
        - name: discussionId
          in: path
          description: 讨论ID
          required: true
          schema:
            type: integer
            format: int64
      requestBody:
        required: true
        content:
          application/json:
            schema:
              type: object
              required:
                - emoji
              properties:
                emoji:
                  type: string
      responses:
        "200":
          description: OK
          content:
            application/json:
              schema:
                type: object
                required:
                  - code
                  - message
                  - data
                properties:
                  code:
                    type: integer
                    default: 0
                  message:
                    type: string
                    default: "success"
                  data:
                    type: object
                    properties:
                      reaction:
                        type: object
                        properties:
                          emoji:
                            type: string
                          count:
                            type: integer
                          users:
                            type: array
                            items:
                              $ref: "#/components/schemas/User"
  /knowledge:
    post:
      summary: Create Knowledge Item
      tags: []
      requestBody:
        required: true
        content:
          application/json:
            schema:
              type: object
              required:
                - name
                - type
                - content
              properties:
                name:
                  type: string
                description:
                  type: string
                type:
                  type: string
                  enum: [document, link, text, image]
                content:
                  type: string
                projectIds:
                  type: array
                  items:
                    type: integer
                    format: int64
                labels:
                  type: array
                  items:
                    type: string
      responses:
        "200":
          description: OK
          content:
            application/json:
              schema:
                type: object
                required:
                  - code
                  - message
                  - data
                properties:
                  code:
                    type: integer
                    default: 0
                  message:
                    type: string
                    default: "success"
                  data:
                    type: object
                    properties:
                      knowledge:
                        $ref: "#/components/schemas/Knowledge"
    get:
      summary: List Knowledge Items
      tags: []
      parameters:
        - name: project_ids
          in: query
          description: 项目ID列表 (可选)
          schema:
            type: array
            items:
              type: integer
              format: int64
        - name: type
          in: query
          description: 类型 (可选)
          schema:
            type: string
        - name: labels
          in: query
          description: 标签列表 (可选)
          schema:
            type: array
            items:
              type: string
        - name: query
          in: query
          description: 搜索关键词 (可选)
          schema:
            type: string
        - name: page_start
          in: query
          description: 起始ID
          schema:
            type: integer
            format: int64
        - name: page_size
          in: query
          description: 每页数量 (默认20)
          schema:
            type: integer
            default: 20
      responses:
        "200":
          description: OK
          content:
            application/json:
              schema:
                type: object
                required:
                  - code
                  - message
                  - data
                properties:
                  code:
                    type: integer
                    default: 0
                  message:
                    type: string
                    default: "success"
                  data:
                    type: object
                    properties:
                      knowledge:
                        type: array
                        items:
                          $ref: "#/components/schemas/Knowledge"
                      page:
                        $ref: "#/components/schemas/Page"
components:
  schemas:
    Space:
      title: Space
      type: object
      x-stoplight:
        id: m94sek8uqj951
      required:
        - id
        - intro
        - description
        - name
        - avatarId
        - admins
        - updatedAt
        - createdAt
        - enableRank
        - announcements
        - taskTemplates
        - classificationTopics
      properties:
        id:
          type: integer
          format: int64
          x-stoplight:
            id: 52nmixpoapf5m
        intro:
          type: string
          x-stoplight:
            id: 63zv59n5mly94
        description:
          type: string
        name:
          type: string
          x-stoplight:
            id: 5nbcfqkp85xhz
        avatarId:
          type: integer
          x-stoplight:
            id: nzf2cadgfyc4c
          format: int64
        admins:
          type: array
          x-stoplight:
            id: yb2e4v8o2lboq
          items:
            $ref: "#/components/schemas/SpaceAdmin"
        updatedAt:
          type: integer
          x-stoplight:
            id: farniiu4ivtrv
          format: int64
        createdAt:
          type: integer
          x-stoplight:
            id: ish0wypndvdar
          format: int64
        enableRank:
          type: boolean
        announcements:
          type: string
        taskTemplates:
          type: string
        myRank:
          type: integer
          description: "Only has value when: 'queryJoinablity' == true && 'enableRank' == true"
        classificationTopics:
          type: array
          items:
            $ref: "#/components/schemas/Topic"
    SpaceAdmin:
      title: SpaceAdmin
      x-stoplight:
        id: 01blazh0k7wdi
      type: object
      required:
        - role
        - user
        - updatedAt
        - createdAt
      properties:
        role:
          $ref: "#/components/schemas/SpaceAdminRoleType"
        user:
          $ref: "#/components/schemas/User"
        updatedAt:
          type: integer
          x-stoplight:
            id: farniiu4ivtrv
          format: int64
        createdAt:
          type: integer
          x-stoplight:
            id: ish0wypndvdar
          format: int64
    SpaceAdminRoleType:
      title: SpaceAdminRoleType
      x-stoplight:
        id: ccho6vgvtwdph
      enum:
        - OWNER
        - ADMIN
    Task:
      title: Task
      type: object
      x-stoplight:
        id: 3spbmywj9wzkf
      required:
        - id
        - name
        - submitterType
        - defaultDeadline
        - creator
        - resubmittable
        - editable
        - intro
        - description
        - submissionSchema
        - submitters
        - updatedAt
        - createdAt
      properties:
        id:
          type: integer
          format: int64
          x-stoplight:
            id: 34pdr2ppu7b1x
        name:
          type: string
          x-stoplight:
            id: rbj58vdb6mhrx
        submitterType:
          $ref: "#/components/schemas/TaskSubmitterType"
        defaultDeadline:
          type: integer
          format: int64
        creator:
          $ref: "#/components/schemas/User"
        deadline:
          type: integer
          format: int64
        participantLimit:
          type: integer
        resubmittable:
          type: boolean
          x-stoplight:
            id: 02b68oosp6tei
        editable:
          type: boolean
          x-stoplight:
            id: 2tmxxqzvv73pw
        intro:
          type: string
        description:
          type: string
          x-stoplight:
            id: szwjs5c0ougvr
        space:
          $ref: "#/components/schemas/Space"
        team:
          $ref: "#/components/schemas/Team"
        submissionSchema:
          type: array
          x-stoplight:
            id: 4wisk71l5hfjp
          items:
            $ref: "#/components/schemas/TaskSubmissionSchemaEntry"
        submitters:
          type: object
          x-stoplight:
            id: w0749edcukpmq
          required:
            - total
            - examples
          properties:
            total:
              type: integer
              x-stoplight:
                id: trv0atykejbu5
            examples:
              type: array
              x-stoplight:
                id: aje2w7sfdbvh5
              items:
                type: object
                required:
                  - avatarId
                properties:
                  avatarId:
                    type: integer
                    x-stoplight:
                      id: 2uhgeb0nk8kh6
                    format: int64
        updatedAt:
          type: integer
          x-stoplight:
            id: farniiu4ivtrv
          format: int64
        createdAt:
          type: integer
          x-stoplight:
            id: ish0wypndvdar
          format: int64
        joinable:
          type: boolean
          description: "Only has value when: 'queryJoinablity' == true"
        joinableAsTeam:
          type: array
          items:
            $ref: "#/components/schemas/TeamSummary"
        submittable:
          type: boolean
          description: "Only has value when: 'querySubmitability' == true"
        submittableAsTeam:
          type: array
          items:
            $ref: "#/components/schemas/TeamSummary"
        rank:
          type: integer
        approved:
          $ref: "#/components/schemas/ApproveType"
        rejectReason:
          type: string
        joined:
          type: boolean
        joinedAsTeam:
          type: array
          items:
            $ref: "#/components/schemas/TeamSummary"
        joinedApproved:
          type: boolean
        joinedApprovedAsTeam:
          type: array
          items:
            $ref: "#/components/schemas/TeamSummary"
        joinedDisapproved:
          type: boolean
        joinedDisapprovedAsTeam:
          type: array
          items:
            $ref: "#/components/schemas/TeamSummary"
        joinedNotApprovedOrDisapproved:
          type: boolean
        joinedNotApprovedOrDisapprovedAsTeam:
          type: array
          items:
            $ref: "#/components/schemas/TeamSummary"
        topics:
          type: array
          items:
            $ref: "#/components/schemas/Topic"
    TaskSubmitterType:
      title: TaskSubmitterType
      x-stoplight:
        id: dtoqyjd8a2bf7
      enum:
        - USER
        - TEAM
    TaskSubmissionSchemaEntry:
      title: TaskSubmissionSchemaEntry
      x-stoplight:
        id: kmliwrhewdbbp
      type: object
      required:
        - prompt
        - type
      properties:
        prompt:
          type: string
          x-stoplight:
            id: ijaf5jbzth1jv
        type:
          $ref: "#/components/schemas/TaskSubmissionType"
    TaskSubmissionType:
      title: TaskSubmissionType
      x-stoplight:
        id: cagzlk1idchbo
      enum:
        - TEXT
        - FILE
    TaskSubmissionReview:
      title: TaskSubmissionReview
      type: object
      required:
        - reviewed
      properties:
        reviewed:
          type: boolean
        detail:
          type: object
          description: Has value only when 'reviewed' is true
          required:
            - accepted
            - score
            - comment
          properties:
            accepted:
              type: boolean
            score:
              type: integer
            comment:
              type: string
    TaskSubmission:
      title: TaskSubmission
      x-stoplight:
        id: 91u776sjgs8ok
      type: object
      required:
        - id
        - member
        - submitter
        - version
        - createdAt
        - updatedAt
        - content
      properties:
        id:
          type: integer
          format: int64
        member:
          $ref: "#/components/schemas/TaskParticipantSummary"
        submitter:
          $ref: "#/components/schemas/User"
        version:
          type: integer
        createdAt:
          type: integer
          format: int64
        updatedAt:
          type: integer
          format: int64
        content:
          type: array
          items:
            $ref: "#/components/schemas/TaskSubmissionContentEntry"
        review:
          $ref: "#/components/schemas/TaskSubmissionReview"
    TaskSubmissionContentEntry:
      title: TaskSubmissionContentEntry
      type: object
      required:
        - title
        - type
      properties:
        title:
          type: string
        type:
          $ref: "#/components/schemas/TaskSubmissionType"
        contentText:
          type: string
          x-stoplight:
            id: 3jylp7lpjh288
        contentAttachment:
          $ref: "#/components/schemas/Attachment"
    Team:
      title: Team
      type: object
      x-internal: false
      x-stoplight:
        id: 3imsmwy6ayqfw
      required:
        - id
        - intro
        - description
        - name
        - avatarId
        - owner
        - admins
        - members
        - updatedAt
        - createdAt
        - joined
      properties:
        id:
          type: integer
          format: int64
          x-stoplight:
            id: kp7arkckpma4u
        intro:
          type: string
          x-stoplight:
            id: c81sns2k5brz6
        description:
          type: string
        name:
          type: string
          x-stoplight:
            id: js77va9xsq4gg
        avatarId:
          type: integer
          x-stoplight:
            id: u7o0iiyxuow4g
          format: int64
        owner:
          $ref: "#/components/schemas/User"
        admins:
          type: object
          x-stoplight:
            id: ane2g1iuw01c1
          description: include owner
          required:
            - total
            - examples
          properties:
            total:
              type: integer
              x-stoplight:
                id: gc2m7py7hasis
            examples:
              type: array
              x-stoplight:
                id: lk6mqsfxsq91p
              items:
                $ref: "#/components/schemas/User"
        updatedAt:
          type: integer
          x-stoplight:
            id: farniiu4ivtrv
          format: int64
        createdAt:
          type: integer
          x-stoplight:
            id: ish0wypndvdar
          format: int64
        members:
          type: object
          x-stoplight:
            id: vg4cqkvrcf2z2
          required:
            - total
            - examples
          properties:
            total:
              type: integer
              x-stoplight:
                id: jzp0itu9nnrat
            examples:
              type: array
              x-stoplight:
                id: 9ijkfpj25gbr7
              items:
                $ref: "#/components/schemas/User"
        joined:
          type: boolean
        role:
          $ref: "#/components/schemas/TeamMemberRoleType"
    TeamSummary:
      title: TeamSummary
      type: object
      required:
        - id
        - name
        - intro
        - avatarId
      properties:
        id:
          type: integer
          format: int64
        name:
          type: string
        intro:
          type: string
        avatarId:
          type: integer
          format: int64
        updatedAt:
          type: integer
          format: int64
        createdAt:
          type: integer
          format: int64
    TaskMembership:
      title: TaskMembership
      type: object
      required:
        - id
        - member
        - createdAt
        - updatedAt
        - approved
      properties:
        id:
          type: integer
          format: int64
        member:
          $ref: "#/components/schemas/TaskParticipantSummary"
        createdAt:
          type: integer
          format: int64
        updatedAt:
          type: integer
          format: int64
        deadline:
          type: integer
          format: int64
        approved:
          $ref: "#/components/schemas/ApproveType"
        realNameInfo:
          $ref: "#/components/schemas/TaskParticipantRealNameInfo"
    TaskParticipantRealNameInfo:
      title: TaskParticipantRealNameInfo
      type: object
      required:
        - realName
        - studentId
        - grade
        - major
        - className
        - email
        - phone
        - applyReason
        - personalAdvantage
        - remark
      properties:
        realName:
          type: string
        studentId:
          type: string
        grade:
          type: string
        major:
          type: string
        className:
          type: string
        email:
          type: string
        phone:
          type: string
        applyReason:
          type: string
        personalAdvantage:
          type: string
        remark:
          type: string
    TaskParticipantSummary:
      title: TaskParticipantSummary
      type: object
      required:
        - id
        - intro
        - name
        - avatarId
      properties:
        id:
          type: integer
          format: int64
        intro:
          type: string
        name:
          type: string
        avatarId:
          type: integer
          format: int64
    TeamMember:
      properties:
        role:
          $ref: "#/components/schemas/TeamMemberRoleType"
        user:
          $ref: "#/components/schemas/User"
        updatedAt:
          type: integer
          x-stoplight:
            id: farniiu4ivtrv
          format: int64
        createdAt:
          type: integer
          x-stoplight:
            id: ish0wypndvdar
          format: int64
      required:
        - role
        - user
        - updatedAt
        - createdAt
      title: TeamMember
      type: object
      x-stoplight:
        id: razh52jtnx59o
    ApproveType:
      description: approve status of task or taskmembership
      enum:
        - APPROVED
        - DISAPPROVED
        - NONE
    AIConversation:
      type: object
      description: AI对话
      properties:
        id:
          type: integer
          format: int64
        conversationId:
          type: string
          description: 对话ID
        title:
          type: string
          description: 对话标题
        moduleType:
          type: string
          description: 模块类型
        contextId:
          type: integer
          format: int64
          description: 上下文ID
        ownerId:
          type: integer
          format: int64
          description: 所有者ID
        messageCount:
          type: integer
          description: 消息数量
        createdAt:
          type: string
          format: date-time
          description: 创建时间
        updatedAt:
          type: string
          format: date-time
          description: 更新时间
      required:
        - id
        - conversationId
        - title
        - moduleType
        - contextId
        - ownerId
        - messageCount
        - createdAt
        - updatedAt
    AIMessage:
      type: object
      description: AI消息
      properties:
        id:
          type: integer
          format: int64
          description: 消息ID
        conversationId:
          type: string
          description: 对话ID
        role:
          type: string
          description: 角色
        modelType:
          type: string
          description: 模型类型
        content:
          type: string
          description: 消息内容
        parentId:
          type: integer
          format: int64
          description: 父消息ID
        reasoningContent:
          type: string
          description: 推理内容
        reasoningTimeMs:
          type: integer
          format: int64
          description: 推理时间（毫秒）
        metadata:
          $ref: "#/components/schemas/AIMessageMetadata"
        createdAt:
          type: string
          format: date-time
          description: 创建时间
        tokensUsed:
          type: integer
          description: 消耗的token数量
          example: 100
        seuConsumed:
          type: number
          format: double
          description: 消耗的SEU数量
          example: 0.10
      required:
        - id
        - conversationId
        - role
        - modelType
        - content
        - createdAt
        - tokensUsed
        - seuConsumed
    AIMessageMetadata:
      type: object
      description: AI消息元数据
      properties:
        followupQuestions:
          type: array
          items:
            type: string
        references:
          type: array
          items:
            $ref: "#/components/schemas/ConversationReference"
    TaskAIAdvice:
      type: object
      properties:
        topic_summary:
          type: object
          properties:
            title:
              type: string
            key_points:
              type: array
              items:
                type: string
        knowledge_fields:
          type: array
          items:
            type: object
            properties:
              name:
                type: string
              description:
                type: string
              followup_questions:
                type: array
                items:
                  type: string
            required:
              - name
              - description
              - followup_questions
        learning_paths:
          type: array
          items:
            type: object
            properties:
              stage:
                type: string
              description:
                type: string
              resources:
                type: array
                items:
                  type: object
                  properties:
                    name:
                      type: string
                    type:
                      type: string
                    url:
                      type: string
                  required:
                    - name
                    - type
              followup_questions:
                type: array
                items:
                  type: string
            required:
              - name
              - description
              - followup_questions
        methodology:
          type: array
          items:
            type: object
            properties:
              step:
                type: string
              description:
                type: string
              estimated_time:
                type: string
              followup_questions:
                type: array
                items:
                  type: string
            required:
              - step
              - description
              - followup_questions
        team_tips:
          type: array
          items:
            type: object
            properties:
              role:
                type: string
              description:
                type: string
              collaboration_tips:
                type: string
              followup_questions:
                type: array
                items:
                  type: string
            required:
              - role
              - description
              - collaboration_tips
              - followup_questions
    TaskAIAdviceConversationContext:
      type: object
      properties:
        section:
          type: string
          enum: [knowledge_fields, learning_paths, methodology, team_tips]
        index:
          type: integer
          description: "章节中的具体条目索引(从0开始)"
    CreateTaskAIAdviceConversationRequest:
      type: object
      properties:
        question:
          type: string
          description: 用户问题
        context:
          $ref: "#/components/schemas/TaskAIAdviceConversationContext"
        modelType:
          type: string
          description: 可选的模型类型（例如：standard、reasoning）
          default: standard
        conversationId:
          type: string
          description: 可选的会话ID（用于继续对话）
        parentId:
          type: integer
          format: int64
          description: 可选的父消息ID（用于继续特定消息的对话）
      required:
        - question
    TaskAIAdviceConversationResponse:
      type: object
      properties:
        conversation:
          $ref: "#/components/schemas/TaskAIAdviceConversation"
        quota:
          $ref: "#/components/schemas/QuotaInfo"
      required:
        - conversation
        - quota
    ConversationGroupSummary:
      type: object
      properties:
        conversationId:
          type: string
          description: 会话组ID
        title:
          type: string
          description: 会话组标题
          example: 机器学习模型选择
        createdAt:
          type: string
          format: date-time
          description: 会话创建时间
        updatedAt:
          type: string
          format: date-time
          description: 会话最后更新时间
        messageCount:
          type: integer
          description: 会话中的消息数量
        latestMessage:
          $ref: "#/components/schemas/TaskAIAdviceConversation"
      required:
        - conversationId
        - createdAt
        - updatedAt
        - messageCount
    ConversationReference:
      type: object
      properties:
        url:
          type: string
        logo_url:
          type: string
        title:
          type: string
        summary:
          type: string
        publish_time:
          type: string
        extra:
          $ref: "#/components/schemas/ConversationReferenceExtra"
      required:
        - url
        - logo_url
        - title
        - summary
        - publish_time
        - extra
    ConversationReferenceExtra:
      type: object
      properties:
        rel_info:
          type: string
        freshness_info:
          type: string
        auth_info:
          type: string
        final_ref:
          type: string
      required:
        - rel_info
        - freshness_info
        - auth_info
        - final_ref
    TaskAIAdviceConversation:
      type: object
      required:
        - id
        - taskId
        - question
        - response
        - modelType
        - followupQuestions
        - createdAt
        - tokensUsed
        - seuConsumed
      properties:
        id:
          type: integer
          format: int64
          description: 对话ID
        taskId:
          type: integer
          format: int64
          description: 任务ID
        question:
          type: string
          description: 用户问题
        response:
          type: string
          description: 回答内容
        modelType:
          type: string
          description: 模型类型
        reasoningContent:
          type: string
          description: 推理内容
        reasoningTimeMs:
          type: integer
          format: int64
          description: 推理所用时间（毫秒）
          example: 1000
        followupQuestions:
          type: array
          description: 后续问题
          items:
            type: string
        references:
          type: array
          description: 参考文献
          items:
            $ref: "#/components/schemas/ConversationReference"
        conversationId:
          type: string
          description: 会话ID
        parentId:
          type: integer
          format: int64
          description: 父消息ID
        createdAt:
          type: string
          format: date-time
          description: 会话创建时间
        tokensUsed:
          type: integer
          description: 消耗的token数量
          example: 100
        seuConsumed:
          type: number
          format: double
          description: 消耗的SEU数量
          example: 0.10
    TeamMemberRoleType:
      description: 小组角色
      enum:
        - OWNER
        - ADMIN
        - MEMBER
      type: string
      x-stoplight:
        id: 5f28hwh1gfr6u
    User:
      type: object
      x-stoplight:
        id: db1qnmy49o19b
      required:
        - avatarId
        - id
        - intro
        - nickname
        - username
      properties:
        avatarId:
          description: 头像 id
          type: integer
          format: int64
        id:
          description: 用户 ID
          format: int64
          minimum: 1
          type: integer
        intro:
          default: This user has not set an introduction yet.
          description: 个人简介
          type: string
        nickname:
          description: 昵称
          example: 芝士
          type: string
        username:
          description: 用户名
          example: cheese
          type: string
    Page:
      type: object
      description: 分页信息
      x-stoplight:
        id: m5lb2tsqnpfrj
      required:
        - page_start
        - page_size
        - has_prev
        - has_more
      properties:
        page_start:
          type: integer
          format: int64
          description: 该页第一个 item 的 ID
        page_size:
          type: integer
          description: 每页 item 数量
        has_prev:
          type: boolean
          description: 是否有上一页
        prev_start:
          type: integer
          format: int64
          description: 上一页第一个 item 的 ID
        has_more:
          type: boolean
          description: 是否有下一页
        next_start:
          type: integer
          format: int64
          description: 下一页第一个 item 的 ID
    Attachment:
      type: object
      description: 附件
      properties:
        id:
          type: integer
          description: 附件 ID
          format: int64
        type:
          type: string
          description: 类型
          enum:
            - image
            - video
            - audio
            - file
        url:
          type: string
          description: 访问 URL
        meta:
          oneOf:
            - $ref: "#/components/schemas/ImageMeta"
            - $ref: "#/components/schemas/VideoMeta"
            - $ref: "#/components/schemas/AudioMeta"
            - $ref: "#/components/schemas/FileMeta"
    ImageMeta:
      allOf:
        - $ref: "#/components/schemas/FileMeta"
        - type: object
          description: 图片元数据
          properties:
            height:
              type: integer
              description: 高度
            width:
              type: integer
              description: 宽度
            thumbnail:
              type: string
              description: 缩略图 URL
    VideoMeta:
      allOf:
        - $ref: "#/components/schemas/FileMeta"
        - type: object
          description: 视频元数据
          properties:
            duration:
              type: integer
              description: 时长
            height:
              type: integer
              description: 高度
            width:
              type: integer
              description: 宽度
            thumbnail:
              type: string
              description: 缩略图 URL
    AudioMeta:
      allOf:
        - $ref: "#/components/schemas/FileMeta"
        - type: object
          description: 音频元数据
          properties:
            duration:
              type: integer
              description: 时长
              format: int64
    FileMeta:
      type: object
      description: 文件元数据
      properties:
        size:
          type: integer
          description: 文件大小
          format: int64
        name:
          type: string
          description: 文件名称
        mime:
          type: string
          description: MIME 类型
        hash:
          type: string
          description: 文件哈希
    Topic:
      type: object
      properties:
        id:
          type: integer
          format: int64
        name:
          type: string
      required:
        - id
        - name
    Notification:
      type: object
      required:
        - id
        - type
        - receiverId
        - content
        - read
        - createdAt
      properties:
        id:
          type: integer
          format: int64
        type:
          type: string
          enum:
            - MENTION
            - REPLY
            - REACTION
            - PROJECT_INVITE
            - DEADLINE_REMIND
        receiverId:
          type: integer
          format: int64
          description: "The ID of the user who will receive the notification. This will be mapped to a User entity in the backend."
        content:
          type: string
          description: "JSON string representing notification content, including text, projectId, discussionId, and knowledgeId."
        read:
          type: boolean
          default: false
        createdAt:
          type: integer
          format: int64
    #    ProjectContent:
    #      type: object
    #      description: 项目富文本内容
    #      properties:
    #        raw:
    #          type: string
    #          description: 原始markdown内容
    #        html:
    #          type: string
    #          description: 渲染后的HTML
    #        attachments:
    #          type: array
    #          items:
    #            $ref: '#/components/schemas/Attachment'
    Project:
      type: object
      required:
        - id
        - name
        - description
        - startDate
        - endDate
        - leaderId
        - content
      properties:
        id:
          type: integer
          format: int64
        name:
          type: string
        description:
          type: string
        colorCode:
          type: string
          pattern: "^#[0-9A-Fa-f]{6}$"
        startDate:
          type: integer
          format: int64
          description: 项目开始时间戳(毫秒)
        endDate:
          type: integer
          format: int64
          description: 项目结束时间戳(毫秒)
        parentId:
          type: integer
          format: int64
          description: 父项目ID
        leaderId:
          type: integer
          format: int64
        externalTaskId:
          type: integer
          format: int64
        githubRepo:
          type: string
        content:
          type: string
        #        path:
        #          type: array
        #          items:
        #            type: string
        #          description: 项目路径
        createdAt:
          type: integer
          format: int64
        updatedAt:
          type: integer
          format: int64
    Discussion:
      type: object
      required:
        - id
        - projectId
        - content
        - senderId
      properties:
        id:
          type: integer
          format: int64
        projectId:
          type: integer
          format: int64
        content:
          type: string
        parentId:
          type: integer
          format: int64
          description: 回复的讨论ID
        sender:
          $ref: "#/components/schemas/User"
        mentionedUsers:
          type: array
          items:
            $ref: "#/components/schemas/User"
        reactions:
          type: array
          items:
            type: object
            properties:
              emoji:
                type: string
              count:
                type: integer
              users:
                type: array
                items:
                  $ref: "#/components/schemas/User"
        createdAt:
          type: integer
          format: int64
    Knowledge:
      type: object
      required:
        - id
        - name
        - type
        - content
        - createdById
      properties:
        id:
          type: integer
          format: int64
        name:
          type: string
        description:
          type: string
        type:
          type: string
          enum:
            - document
            - link
            - text
            - image
        content:
          type: string
        materialId:
          type: integer
          format: int64
        projectIds:
          type: array
          items:
            type: integer
            format: int64
        labels:
          type: array
          items:
            type: string
        creator:
          $ref: "#/components/schemas/User"
        createdAt:
          type: integer
          format: int64
        updatedAt:
          type: integer
          format: int64
    QuotaInfo:
      type: object
      description: "用户AI配额信息"
      required:
        - remaining
        - total
        - reset_time
      properties:
        remaining:
          type: number
          format: double
          description: "剩余可用SEU"
        total:
          type: number
          format: double
          description: "总可用SEU"
        reset_time:
          type: string
          format: date-time
          description: "配额重置时间"
    CommonResponse:
      type: object
      properties:
        code:
          type: integer
        message:
          type: string
  securitySchemes:
    bearerAuth:
      description: The access token is used in this way.
      in: header
      name: Authorization
      type: apiKey
security:
  - bearerAuth: []
x-components:
  parameters: {}
x-stoplight:
  id: x4r8qoe9jcv7l<|MERGE_RESOLUTION|>--- conflicted
+++ resolved
@@ -2492,7 +2492,6 @@
   /notifications/unread/count:
     get:
       summary: Get Unread Notifications Count
-<<<<<<< HEAD
       tags: [ ]
       parameters:
         - name: receiverId
@@ -2501,21 +2500,6 @@
           schema:
             type: integer
             format: int64
-=======
-      tags: []
-      requestBody:
-        required: true
-        content:
-          application/json:
-            schema:
-              type: object
-              required:
-                - receiverId
-              properties:
-                receiverId:
-                  type: integer
-                  format: int64
->>>>>>> ad125d8e
       operationId: get-unread-notifications-count
       responses:
         "200":
