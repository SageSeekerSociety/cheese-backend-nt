--- conflicted
+++ resolved
@@ -734,12 +734,11 @@
                     """)
         mockMvc.perform(request)
                 .andExpect(MockMvcResultMatchers.status().isOk)
-                .andExpect(MockMvcResultMatchers.jsonPath("$.data.submission[0].memberId").value(participant2.userId))
-                .andExpect(MockMvcResultMatchers.jsonPath("$.data.submission[0].version").value(1))
-                .andExpect(MockMvcResultMatchers.jsonPath("$.data.submission[0].index").value(0))
-                .andExpect(
-                        MockMvcResultMatchers.jsonPath("$.data.submission[0].contentText")
-                                .value("This is a test submission."))
+                .andExpect(MockMvcResultMatchers.jsonPath("$.data.submission.member.id").value(participant2.userId))
+                .andExpect(MockMvcResultMatchers.jsonPath("$.data.submission.submitter.id").value(participant2.userId))
+                .andExpect(MockMvcResultMatchers.jsonPath("$.data.submission.version").value(1))
+                .andExpect(MockMvcResultMatchers.jsonPath("$.data.submission.content[0].title").value("Text Entry"))
+                .andExpect(MockMvcResultMatchers.jsonPath("$.data.submission.content[0].type").value("TEXT"))
     }
 
     @Test
@@ -997,17 +996,12 @@
                 .andExpect(MockMvcResultMatchers.jsonPath("$.data.submissions[0].content[0].title").value("Text Entry"))
                 .andExpect(MockMvcResultMatchers.jsonPath("$.data.submissions[0].content[0].type").value("TEXT"))
                 .andExpect(
-<<<<<<< HEAD
                         MockMvcResultMatchers.jsonPath("$.data.submissions[0].content[0].contentText")
                                 .value("This is a test submission. (Version 2) (edited)"))
-=======
-                        MockMvcResultMatchers.jsonPath("$.data.submissions[0][0].contentText")
-                                .value("This is a test submission. (Version 2)"))
                 .andExpect(
                         MockMvcResultMatchers.jsonPath(
                                         "$.data.submissions[?(@[0].memberId == ${participant2.userId})][0]")
                                 .doesNotExist())
->>>>>>> 2f17b451
     }
 
     @Test
