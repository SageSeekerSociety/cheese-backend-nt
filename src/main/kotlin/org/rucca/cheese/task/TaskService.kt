package org.rucca.cheese.task

import jakarta.persistence.EntityManager
import jakarta.persistence.criteria.Predicate
import java.time.LocalDate
import java.time.LocalDateTime
import org.hibernate.query.SortDirection
import org.rucca.cheese.attachment.Attachment
import org.rucca.cheese.attachment.AttachmentService
import org.rucca.cheese.auth.AuthenticationService
import org.rucca.cheese.common.error.NotFoundError
import org.rucca.cheese.common.groupConsecutiveBy
import org.rucca.cheese.common.helper.PageHelper
import org.rucca.cheese.common.helper.toEpochMilli
import org.rucca.cheese.common.persistent.IdType
import org.rucca.cheese.model.*
import org.rucca.cheese.space.Space
import org.rucca.cheese.task.error.*
import org.rucca.cheese.team.Team
import org.rucca.cheese.team.TeamService
import org.rucca.cheese.user.User
import org.rucca.cheese.user.UserService
import org.springframework.data.elasticsearch.client.elc.ElasticsearchTemplate
import org.springframework.data.elasticsearch.core.SearchHitSupport
import org.springframework.data.elasticsearch.core.query.Criteria
import org.springframework.data.elasticsearch.core.query.CriteriaQuery
import org.springframework.stereotype.Service

@Service
class TaskService(
        private val userService: UserService,
        private val teamService: TeamService,
        private val authenticationService: AuthenticationService,
        private val taskRepository: TaskRepository,
        private val taskMembershipRepository: taskMembershipRepository,
        private val taskSubmissionRepository: TaskSubmissionRepository,
        private val entityManager: EntityManager,
        private val attachmentService: AttachmentService,
        private val elasticsearchTemplate: ElasticsearchTemplate,
) {
    fun getJoinability(taskId: IdType, userId: IdType): Pair<Boolean, List<TeamSummaryDTO>?> {
        val queryByUser = authenticationService.getCurrentUserId()
        when (getTaskSumbitterType(taskId)) {
            TaskSubmitterTypeDTO.USER ->
                    return Pair(!taskMembershipRepository.existsByTaskIdAndMemberId(taskId, queryByUser), null)
            TaskSubmitterTypeDTO.TEAM -> {
                val teams = teamService.getTeamsThatUserCanUseToJoinTask(taskId, queryByUser)
                return Pair(teams.isNotEmpty(), teams)
            }
        }
    }

    fun getTaskDto(taskId: IdType, queryJoinability: Boolean = false): TaskDTO {
        val task = taskRepository.findById(taskId).orElseThrow { NotFoundError("task", taskId) }
        val joinability =
                if (queryJoinability) getJoinability(taskId, authenticationService.getCurrentUserId())
                else Pair(null, null)
        return TaskDTO(
                task.id!!,
                task.name!!,
                convertTaskSubmitterType(task.submitterType!!),
                userService.getUserDto(task.creator!!.id!!.toLong()),
                task.deadline!!.toEpochMilli(),
                task.resubmittable!!,
                task.editable!!,
                task.description!!,
                task.submissionSchema!!
                        .sortedBy { it.index }
                        .map {
                            TaskSubmissionSchemaEntryDTO(it.description!!, convertTaskSubmissionEntryType(it.type!!))
                        },
                getTaskSubmitterSummary(taskId),
                updatedAt = task.updatedAt!!.toEpochMilli(),
                createdAt = task.createdAt!!.toEpochMilli(),
                joinable = joinability.first,
                joinableAsTeam = joinability.second)
    }

    fun getTaskOwner(taskId: IdType): IdType {
        val task = taskRepository.findById(taskId).orElseThrow { NotFoundError("task", taskId) }
        return task.creator!!.id!!.toLong()
    }

    fun isTaskParticipant(taskId: IdType, userId: IdType, memberId: IdType): Boolean {
        return when (getTaskSumbitterType(taskId)) {
            TaskSubmitterTypeDTO.USER ->
                    userId == memberId && taskMembershipRepository.existsByTaskIdAndMemberId(taskId, memberId)
            TaskSubmitterTypeDTO.TEAM ->
                    teamService.isTeamMember(memberId, userId) &&
                            taskMembershipRepository.existsByTaskIdAndMemberId(taskId, memberId)
        }
    }

    fun participantIsSelfOrTeamWhereIAmAdmin(taskId: IdType, userId: IdType, memberId: IdType): Boolean {
        return when (getTaskSumbitterType(taskId)) {
            TaskSubmitterTypeDTO.USER -> userId == memberId
            TaskSubmitterTypeDTO.TEAM -> teamService.isTeamAdmin(memberId, userId)
        }
    }

    fun convertTaskSubmitterType(type: TaskSubmitterType): TaskSubmitterTypeDTO {
        return when (type) {
            TaskSubmitterType.USER -> TaskSubmitterTypeDTO.USER
            TaskSubmitterType.TEAM -> TaskSubmitterTypeDTO.TEAM
        }
    }

    fun convertTaskSubmitterType(type: TaskSubmitterTypeDTO): TaskSubmitterType {
        return when (type) {
            TaskSubmitterTypeDTO.USER -> TaskSubmitterType.USER
            TaskSubmitterTypeDTO.TEAM -> TaskSubmitterType.TEAM
        }
    }

    fun convertTaskSubmissionEntryType(type: TaskSubmissionEntryType): TaskSubmissionTypeDTO {
        return when (type) {
            TaskSubmissionEntryType.TEXT -> TaskSubmissionTypeDTO.TEXT
            TaskSubmissionEntryType.ATTACHMENT -> TaskSubmissionTypeDTO.FILE
        }
    }

    fun convertTaskSubmissionEntryType(type: TaskSubmissionTypeDTO): TaskSubmissionEntryType {
        return when (type) {
            TaskSubmissionTypeDTO.TEXT -> TaskSubmissionEntryType.TEXT
            TaskSubmissionTypeDTO.FILE -> TaskSubmissionEntryType.ATTACHMENT
        }
    }

    fun createTask(
            name: String,
            submitterType: TaskSubmitterType,
            deadline: LocalDateTime,
            resubmittable: Boolean,
            editable: Boolean,
            description: String,
            submissionSchema: List<TaskSubmissionSchema>,
            creatorId: IdType,
            teamId: IdType? = null,
            spaceId: IdType? = null,
    ): IdType {
        val task =
                taskRepository.save(
                        Task(
                                name = name,
                                submitterType = submitterType,
                                creator = User().apply { id = creatorId.toInt() },
                                deadline = deadline,
                                resubmittable = resubmittable,
                                editable = editable,
                                team = if (teamId != null) Team().apply { id = teamId } else null,
                                space = if (spaceId != null) Space().apply { id = spaceId } else null,
                                description = description,
                                submissionSchema = submissionSchema))
        return task.id!!
    }

    fun updateTaskName(taskId: IdType, name: String) {
        val task = taskRepository.findById(taskId).orElseThrow { NotFoundError("task", taskId) }
        task.name = name
        taskRepository.save(task)
    }

    fun updateTaskDeadline(taskId: IdType, deadline: LocalDateTime) {
        val task = taskRepository.findById(taskId).orElseThrow { NotFoundError("task", taskId) }
        task.deadline = deadline
        taskRepository.save(task)
    }

    fun updateTaskResubmittable(taskId: IdType, resubmittable: Boolean) {
        val task = taskRepository.findById(taskId).orElseThrow { NotFoundError("task", taskId) }
        task.resubmittable = resubmittable
        taskRepository.save(task)
    }

    fun updateTaskEditable(taskId: IdType, editable: Boolean) {
        val task = taskRepository.findById(taskId).orElseThrow { NotFoundError("task", taskId) }
        task.editable = editable
        taskRepository.save(task)
    }

    fun updateTaskDescription(taskId: IdType, description: String) {
        val task = taskRepository.findById(taskId).orElseThrow { NotFoundError("task", taskId) }
        task.description = description
        taskRepository.save(task)
    }

    fun updateTaskSubmissionSchema(taskId: IdType, submissionSchema: List<TaskSubmissionSchema>) {
        val task = taskRepository.findById(taskId).orElseThrow { NotFoundError("task", taskId) }
        task.submissionSchema = submissionSchema
        taskRepository.save(task)
    }

    enum class TasksSortBy {
        DEADLINE,
        CREATED_AT,
        UPDATED_AT,
    }

    fun getTaskSumbitterType(taskId: IdType): TaskSubmitterTypeDTO {
        val task = taskRepository.findById(taskId).orElseThrow { NotFoundError("task", taskId) }
        return convertTaskSubmitterType(task.submitterType!!)
    }

    fun isTaskResubmittable(taskId: IdType): Boolean {
        val task = taskRepository.findById(taskId).orElseThrow { NotFoundError("task", taskId) }
        return task.resubmittable!!
    }

    fun isTaskEditable(taskId: IdType): Boolean {
        val task = taskRepository.findById(taskId).orElseThrow { NotFoundError("task", taskId) }
        return task.editable!!
    }

    fun getTaskSubmitterSummary(taskId: IdType): TaskSubmittersDTO {
        val submitters = taskMembershipRepository.findByTaskIdWhereMemberHasSubmitted(taskId)
        val examples = submitters.sortedBy { it.updatedAt }.reversed().take(3)
        val exampleDTOs =
                when (getTaskSumbitterType(taskId)) {
                    TaskSubmitterTypeDTO.USER -> examples.map { userService.getUserAvatarId(it.memberId!!) }
                    TaskSubmitterTypeDTO.TEAM -> examples.map { teamService.getTeamAvatarId(it.memberId!!) }
                }.map { TaskSubmittersExamplesInnerDTO(it) }
        return TaskSubmittersDTO(total = submitters.size, examples = exampleDTOs)
    }

    fun enumerateTasks(
            space: IdType?,
            team: Int?,
            keywords: String?,
            pageSize: Int,
            pageStart: IdType?,
            sortBy: TasksSortBy,
            sortOrder: SortDirection,
            queryJoinability: Boolean = false,
    ): Pair<List<TaskDTO>, PageDTO> {
        if (keywords == null) {
            return enumerateTasksUseDatabase(space, team, pageSize, pageStart, sortBy, sortOrder, queryJoinability)
        } else {
            val id = keywords.toLongOrNull()
            if (id != null) {
                return Pair(
                        listOf(getTaskDto(id, queryJoinability)),
                        PageDTO(
                                pageStart = id,
                                pageSize = 1,
                                hasPrev = false,
                                hasMore = false,
                        ))
            }
            return enumerateTasksUseElasticSearch(keywords, pageSize, pageStart, queryJoinability)
        }
    }

    fun enumerateTasksUseDatabase(
            space: IdType?,
            team: Int?,
            pageSize: Int,
            pageStart: IdType?,
            sortBy: TasksSortBy,
            sortOrder: SortDirection,
            queryJoinability: Boolean = false,
    ): Pair<List<TaskDTO>, PageDTO> {
        val cb = entityManager.criteriaBuilder
        val cq = cb.createQuery(Task::class.java)
        val root = cq.from(Task::class.java)
        if (space != null) {
            cq.where(cb.equal(root.get<Space>("space").get<IdType>("id"), space))
        }
        if (team != null) {
            cq.where(cb.equal(root.get<Team>("team").get<IdType>("id"), team))
        }
        val by =
                when (sortBy) {
                    TasksSortBy.CREATED_AT -> root.get<LocalDateTime>("createdAt")
                    TasksSortBy.UPDATED_AT -> root.get<LocalDateTime>("updatedAt")
                    TasksSortBy.DEADLINE -> root.get<LocalDate>("deadline")
                }
        val order =
                when (sortOrder) {
                    SortDirection.ASCENDING -> cb.asc(by)
                    SortDirection.DESCENDING -> cb.desc(by)
                }
        cq.orderBy(order)
        val query = entityManager.createQuery(cq)
        val result = query.resultList
        val (curr, page) =
                PageHelper.pageFromAll(
                        result, pageStart, pageSize, { it.id!! }, { id -> throw NotFoundError("task", id) })
        return Pair(
                curr.map {
                    val joinability =
                            if (queryJoinability) getJoinability(it.id!!, authenticationService.getCurrentUserId())
                            else Pair(null, null)
                    TaskDTO(
                            it.id!!,
                            it.name!!,
                            convertTaskSubmitterType(it.submitterType!!),
                            userService.getUserDto(it.creator!!.id!!.toLong()),
                            it.deadline!!.toEpochMilli(),
                            it.resubmittable!!,
                            it.editable!!,
                            it.description!!,
                            it.submissionSchema!!
                                    .sortedBy { it.index }
                                    .map {
                                        TaskSubmissionSchemaEntryDTO(
                                                it.description!!, convertTaskSubmissionEntryType(it.type!!))
                                    },
                            getTaskSubmitterSummary(it.id!!),
                            updatedAt = it.updatedAt!!.toEpochMilli(),
                            createdAt = it.createdAt!!.toEpochMilli(),
                            joinable = joinability.first,
                            joinableAsTeam = joinability.second)
                },
                page)
    }

    fun enumerateTasksUseElasticSearch(
            keywords: String,
            pageSize: Int,
            pageStart: IdType?,
            queryJoinability: Boolean = false,
    ): Pair<List<TaskDTO>, PageDTO> {
        val criteria = Criteria("name").matches(keywords)
        val query = CriteriaQuery(criteria)
        val hints = elasticsearchTemplate.search(query, TaskElasticSearch::class.java)
        val result = (SearchHitSupport.unwrapSearchHits(hints) as List<*>).filterIsInstance<TaskElasticSearch>()
        val (tasks, page) =
                PageHelper.pageFromAll(
                        result, pageStart, pageSize, { it.id!! }, { id -> throw NotFoundError("task", id) })
        return Pair(tasks.map { getTaskDto(it.id!!, queryJoinability) }, page)
    }

    fun deleteTask(taskId: IdType) {
        val task = taskRepository.findById(taskId).orElseThrow { NotFoundError("task", taskId) }
        task.deletedAt = LocalDateTime.now()
        val participants = taskMembershipRepository.findAllByTaskId(taskId)
        for (participant in participants) {
            participant.deletedAt = LocalDateTime.now()
            val submissions = taskSubmissionRepository.findAllByMembershipId(participant.id!!)
            for (submission in submissions) {
                submission.deletedAt = LocalDateTime.now()
            }
            taskSubmissionRepository.saveAll(submissions)
        }
        taskMembershipRepository.saveAll(participants)
        taskRepository.save(task)
    }

    fun getTaskParticipantDtos(taskId: IdType): List<TaskParticipantSummaryDTO> {
        val participants = taskMembershipRepository.findAllByTaskId(taskId)
        return when (getTaskSumbitterType(taskId)) {
            TaskSubmitterTypeDTO.USER -> participants.map { userService.getTaskParticipantSummaryDto(it.memberId!!) }
            TaskSubmitterTypeDTO.TEAM -> participants.map { teamService.getTaskParticipantSummaryDto(it.memberId!!) }
        }
    }

    fun getTaskParticipantDtoByMembership(membership: TaskMembership): TaskParticipantSummaryDTO {
        return when (getTaskSumbitterType(membership.task!!.id!!)) {
            TaskSubmitterTypeDTO.USER -> userService.getTaskParticipantSummaryDto(membership.memberId!!)
            TaskSubmitterTypeDTO.TEAM -> teamService.getTaskParticipantSummaryDto(membership.memberId!!)
        }
    }

    fun addTaskParticipant(taskId: IdType, memberId: IdType) {
        when (getTaskSumbitterType(taskId)) {
            TaskSubmitterTypeDTO.USER -> userService.ensureUserExists(memberId)
            TaskSubmitterTypeDTO.TEAM -> teamService.ensureTeamExists(memberId)
        }
        taskMembershipRepository.save(TaskMembership(task = Task().apply { id = taskId }, memberId = memberId))
    }

    fun removeTaskParticipant(taskId: IdType, memberId: IdType) {
        val participant =
                taskMembershipRepository.findByTaskIdAndMemberId(taskId, memberId).orElseThrow {
                    NotTaskParticipantYetError(taskId, memberId)
                }
        participant.deletedAt = LocalDateTime.now()
        taskMembershipRepository.save(participant)
    }

    sealed class TaskSubmissionEntry {
        data class Text(val text: String) : TaskSubmissionEntry()

        data class Attachment(val attachmentId: IdType) : TaskSubmissionEntry()
    }

    fun validateSubmission(taskId: IdType, submission: List<TaskSubmissionEntry>) {
        val schema = taskRepository.findById(taskId).orElseThrow { NotFoundError("task", taskId) }.submissionSchema!!
        if (schema.size != submission.size) {
            throw TaskSubmissionNotMatchSchemaError()
        }
        for (schemaEntry in submission.withIndex()) {
            val entry = submission[schemaEntry.index]
            when (schema[schemaEntry.index].type!!) {
                TaskSubmissionEntryType.TEXT -> {
                    if (entry !is TaskSubmissionEntry.Text) {
                        throw TaskSubmissionNotMatchSchemaError()
                    }
                }
                TaskSubmissionEntryType.ATTACHMENT -> {
                    if (entry !is TaskSubmissionEntry.Attachment) {
                        throw TaskSubmissionNotMatchSchemaError()
                    }
                }
            }
        }
    }

    private fun createTaskSubmission(
            participant: TaskMembership,
            submitterId: IdType,
            version: Int,
            submission: List<TaskSubmissionEntry>
    ): TaskSubmissionDTO {
        val entriesUnsaved =
                submission.withIndex().map {
                    val text =
                            when (val entry = submission[it.index]) {
                                is TaskSubmissionEntry.Text -> entry.text
                                is TaskSubmissionEntry.Attachment -> null
                            }
                    val attachment =
                            when (val entry = submission[it.index]) {
                                is TaskSubmissionEntry.Text -> null
                                is TaskSubmissionEntry.Attachment ->
                                        Attachment().apply { id = entry.attachmentId.toInt() }
                            }
                    TaskSubmission(
                            membership = participant,
                            version = version,
                            index = it.index,
                            submitter = User().apply { id = submitterId.toInt() },
                            contentText = text,
                            contentAttachment = attachment,
                    )
                }
        val entries = taskSubmissionRepository.saveAll(entriesUnsaved)
        return mapEntriesToDto(entries)
    }

    private fun deleteTaskSubmission(
            participant: TaskMembership,
            version: Int,
    ) {
        val entries = taskSubmissionRepository.findAllByMembershipIdAndVersion(participant.id!!, version)
        if (entries.isEmpty()) {
            throw TaskVersionNotSubmittedYetError(participant.task!!.id!!, participant.memberId!!, version)
        }
        for (entry in entries) {
            entry.deletedAt = LocalDateTime.now()
        }
        taskSubmissionRepository.saveAll(entries)
    }

    fun submitTask(
            taskId: IdType,
            memberId: IdType,
            submitterId: IdType,
            submission: List<TaskSubmissionEntry>
    ): TaskSubmissionDTO {
        validateSubmission(taskId, submission)
        val participant =
                taskMembershipRepository.findByTaskIdAndMemberId(taskId, memberId).orElseThrow {
                    NotTaskParticipantYetError(taskId, memberId)
                }
        val oldVersion = taskSubmissionRepository.findVersionNumberByMembershipId(participant.id!!).orElse(0)
        if (oldVersion > 0 && !isTaskResubmittable(taskId)) {
            throw TaskNotResubmittableError(taskId)
        }
        val newVersion = oldVersion + 1
        return createTaskSubmission(participant, submitterId, newVersion, submission)
    }

    fun modifySubmission(
            taskId: IdType,
            memberId: IdType,
            submitterId: IdType,
            version: Int,
            submission: List<TaskSubmissionEntry>
    ): TaskSubmissionDTO {
        validateSubmission(taskId, submission)
        val participant =
                taskMembershipRepository.findByTaskIdAndMemberId(taskId, memberId).orElseThrow {
                    NotTaskParticipantYetError(taskId, memberId)
                }
        if (!isTaskEditable(taskId)) {
            throw TaskSubmissionNotEditableError(taskId)
        }
        deleteTaskSubmission(participant, version)
        return createTaskSubmission(participant, submitterId, version, submission)
    }

    enum class TaskSubmissionSortBy {
        CREATED_AT,
        UPDATED_AT,
    }

<<<<<<< HEAD
    private fun mapEntriesToDto(subList: List<TaskSubmission>): TaskSubmissionDTO {
        val firstEntry = subList.first()
        println("mapEntriesToDto: firstEntry = $firstEntry")
        return TaskSubmissionDTO(
                id = firstEntry.id!!,
                version = firstEntry.version!!,
                createdAt = firstEntry.createdAt!!.toEpochMilli(),
                updatedAt = firstEntry.updatedAt!!.toEpochMilli(),
                member =
                        if (firstEntry.membership?.task != null)
                                getTaskParticipantDtoByMembership(firstEntry.membership)
                        else null,
                submitter = userService.getUserDto(firstEntry.submitter!!.id!!.toLong()),
                content =
                        subList.map {
                            TaskSubmissionContentEntryDTO(
                                    title = it.membership!!.task!!.submissionSchema!![it.index!!].description!!,
                                    type =
                                            convertTaskSubmissionEntryType(
                                                    it.membership.task!!.submissionSchema!![it.index].type!!),
                                    contentText = it.contentText,
                                    contentAttachment =
                                            if (it.contentAttachment != null)
                                                    attachmentService.getAttachmentDto(
                                                            it.contentAttachment.id!!.toLong())
                                            else null)
                        })
    }

    private fun mergeEntries(entries: List<TaskSubmission>): List<TaskSubmissionDTO> {
        return entries.groupConsecutiveBy { Pair(it.membership?.id, it.version) }.map { mapEntriesToDto(it) }
=======
    private fun mergeEntries(entries: List<TaskSubmission>): List<List<TaskSubmission>> {
        val result = mutableListOf<List<TaskSubmission>>()
        var currentSubList = mutableListOf(entries[0])
        for (i in 1 until entries.size) {
            if (entries[i].membership!!.id == entries[i - 1].membership!!.id &&
                    entries[i].version == entries[i - 1].version) {
                currentSubList.add(entries[i])
            } else {
                result.add(currentSubList.sortedBy { it.index })
                currentSubList = mutableListOf(entries[i])
            }
        }
        result.add(currentSubList.sortedBy { it.index })
        return result
>>>>>>> 2f17b451
    }

    fun enumerateSubmissions(
            taskId: IdType,
            member: IdType?,
            allVersions: Boolean,
            pageSize: Int,
            pageStart: IdType?,
            sortBy: TaskSubmissionSortBy,
            sortOrder: SortDirection,
    ): Pair<List<TaskSubmissionDTO>, PageDTO> {
        val cb = entityManager.criteriaBuilder
        val cq = cb.createQuery(TaskSubmission::class.java)
        val root = cq.from(TaskSubmission::class.java)
        root.join<TaskSubmission, TaskMembership>("membership")
        val predicts: MutableList<Predicate> = mutableListOf()
        predicts.add(cb.equal(root.get<TaskMembership>("membership").get<IdType>("task").get<IdType>("id"), taskId))
        if (member != null) {
            predicts.add(cb.equal(root.get<TaskMembership>("membership").get<IdType>("memberId"), member))
        }
        if (!allVersions) {
            val subquery = cq.subquery(Int::class.java)
            val subRoot = subquery.from(TaskSubmission::class.java)
            subquery
                    .select(cb.max(subRoot.get<Int>("version")))
                    .where(cb.equal(subRoot.get<TaskMembership>("membership"), root.get<TaskMembership>("membership")))
            predicts.add(cb.equal(root.get<Int>("version"), subquery))
        }
        cq.where(*predicts.toTypedArray())
        val by =
                when (sortBy) {
                    TaskSubmissionSortBy.CREATED_AT -> root.get<LocalDateTime>("createdAt")
                    TaskSubmissionSortBy.UPDATED_AT -> root.get<LocalDateTime>("updatedAt")
                }
        val order =
                when (sortOrder) {
                    SortDirection.ASCENDING -> cb.asc(by)
                    SortDirection.DESCENDING -> cb.desc(by)
                }
        cq.orderBy(order)
        val query = entityManager.createQuery(cq)
        val result = query.resultList
        val resultMerged = mergeEntries(result)
        val (curr, page) =
                PageHelper.pageFromAll(
<<<<<<< HEAD
                        result, pageStart, pageSize, { it.id!! }, { id -> throw NotFoundError("task submission", id) })
        return Pair(mergeEntries(curr), page)
=======
                        resultMerged,
                        pageStart,
                        pageSize,
                        { it[0].id!! },
                        { id -> throw NotFoundError("task submission", id) })
        return Pair(
                curr.map {
                    it.map {
                        TaskSubmissionInnerDTO(
                                it.id!!,
                                it.membership!!.memberId!!,
                                it.version!!,
                                it.index!!,
                                it.createdAt!!.toEpochMilli(),
                                it.updatedAt!!.toEpochMilli(),
                                it.contentText,
                                if (it.contentAttachment != null)
                                        attachmentService.getAttachmentDto(it.contentAttachment.id!!.toLong())
                                else null)
                    }
                },
                page)
>>>>>>> 2f17b451
    }
}<|MERGE_RESOLUTION|>--- conflicted
+++ resolved
@@ -495,7 +495,6 @@
         UPDATED_AT,
     }
 
-<<<<<<< HEAD
     private fun mapEntriesToDto(subList: List<TaskSubmission>): TaskSubmissionDTO {
         val firstEntry = subList.first()
         println("mapEntriesToDto: firstEntry = $firstEntry")
@@ -527,22 +526,6 @@
 
     private fun mergeEntries(entries: List<TaskSubmission>): List<TaskSubmissionDTO> {
         return entries.groupConsecutiveBy { Pair(it.membership?.id, it.version) }.map { mapEntriesToDto(it) }
-=======
-    private fun mergeEntries(entries: List<TaskSubmission>): List<List<TaskSubmission>> {
-        val result = mutableListOf<List<TaskSubmission>>()
-        var currentSubList = mutableListOf(entries[0])
-        for (i in 1 until entries.size) {
-            if (entries[i].membership!!.id == entries[i - 1].membership!!.id &&
-                    entries[i].version == entries[i - 1].version) {
-                currentSubList.add(entries[i])
-            } else {
-                result.add(currentSubList.sortedBy { it.index })
-                currentSubList = mutableListOf(entries[i])
-            }
-        }
-        result.add(currentSubList.sortedBy { it.index })
-        return result
->>>>>>> 2f17b451
     }
 
     fun enumerateSubmissions(
@@ -588,32 +571,11 @@
         val resultMerged = mergeEntries(result)
         val (curr, page) =
                 PageHelper.pageFromAll(
-<<<<<<< HEAD
-                        result, pageStart, pageSize, { it.id!! }, { id -> throw NotFoundError("task submission", id) })
-        return Pair(mergeEntries(curr), page)
-=======
                         resultMerged,
                         pageStart,
                         pageSize,
-                        { it[0].id!! },
+                        { it.id!! },
                         { id -> throw NotFoundError("task submission", id) })
-        return Pair(
-                curr.map {
-                    it.map {
-                        TaskSubmissionInnerDTO(
-                                it.id!!,
-                                it.membership!!.memberId!!,
-                                it.version!!,
-                                it.index!!,
-                                it.createdAt!!.toEpochMilli(),
-                                it.updatedAt!!.toEpochMilli(),
-                                it.contentText,
-                                if (it.contentAttachment != null)
-                                        attachmentService.getAttachmentDto(it.contentAttachment.id!!.toLong())
-                                else null)
-                    }
-                },
-                page)
->>>>>>> 2f17b451
+        return Pair(curr, page)
     }
 }