package org.rucca.cheese.knowledge

import java.util.*
import org.rucca.cheese.api.KnowledgesApi
import org.rucca.cheese.auth.AuthenticationService
import org.rucca.cheese.auth.AuthorizationService
import org.rucca.cheese.auth.annotation.Guard
<<<<<<< HEAD
import org.rucca.cheese.model.*
import org.rucca.cheese.user.AvatarRepository
=======
import org.rucca.cheese.auth.annotation.ResourceId
import org.rucca.cheese.auth.spring.UseOldAuth
import org.rucca.cheese.model.KnowledgeGet200ResponseDTO
import org.rucca.cheese.model.KnowledgePost200ResponseDTO
import org.rucca.cheese.model.KnowledgePostRequestDTO
>>>>>>> 889c99ca
import org.springframework.http.ResponseEntity
import org.springframework.web.bind.annotation.RestController

@RestController
<<<<<<< HEAD
class KnowledgeController(
    private val knowledgeService: KnowledgeService,
    private val authorizationService: AuthorizationService,
    private val authenticationService: AuthenticationService,
    private val avatarRepository: AvatarRepository,
) : KnowledgesApi {

=======
@UseOldAuth
class KnowledgeController(private val knowledgeService: KnowledgeService) : KnowledgeApi {
>>>>>>> 889c99ca
    @Guard("create", "knowledge")
    override fun knowledgePost(
        knowledgePostRequestDTO: KnowledgePostRequestDTO
    ): ResponseEntity<KnowledgePost200ResponseDTO> {
        val userId = authenticationService.getCurrentUserId()
        val knowledgeDTO =
            knowledgeService.createKnowledge(
                name = knowledgePostRequestDTO.name,
                type = knowledgePostRequestDTO.type,
                content = knowledgePostRequestDTO.content,
                description = knowledgePostRequestDTO.description,
                projectIds = knowledgePostRequestDTO.projectIds,
                labels = knowledgePostRequestDTO.labels,
                createdByUserId = userId,
            )
        return ResponseEntity.ok(
            KnowledgePost200ResponseDTO(200, "ok", KnowledgePost200ResponseDataDTO(knowledgeDTO))
        )
    }

    @Guard("query", "knowledge")
    override fun knowledgeGet(
        projectIds: List<Long>?,
        type: String?,
        labels: List<String>?,
        query: String?,
        pageStart: Long?,
        pageSize: Int,
    ): ResponseEntity<KnowledgeGet200ResponseDTO> {

        val knowledgeDTO = knowledgeService.getKnowledgeDTOByProjectId(projectIds)
        // val queryOptions = SpaceQueryOptions(queryMyRank = queryMyRank)?
        return ResponseEntity.ok(
            KnowledgeGet200ResponseDTO(200, "success", KnowledgeGet200ResponseDataDTO(knowledgeDTO))
        )
    }

    @Guard("query2", "knowledge")
    override fun knowledgeGetById(
        knowledgeId: Long
    ): ResponseEntity<KnowledgeGetById200ResponseDTO> {
        val knowledgeDTO = knowledgeService.getKnowledgeDTO(knowledgeId)
        return ResponseEntity.ok(KnowledgeGetById200ResponseDTO(200, "success", knowledgeDTO))
    }

    @Guard("delete", "knowledge")
    override fun knowledgeDelete(id: Long): ResponseEntity<KnowledgeDelete200ResponseDTO> {
        knowledgeService.deleteKnowledge(id)
        return ResponseEntity.ok(KnowledgeDelete200ResponseDTO(200, "OK"))
    }

    @Guard("update", "knowledge")
    override fun knowledgePatch(
        id: Long,
        knowledgePatchRequestDTO: KnowledgePatchRequestDTO,
    ): ResponseEntity<PatchKnowledge200ResponseDTO> {
        // 更新知识点信息
        val updatedKnowledge = knowledgeService.updateKnowledge(id, knowledgePatchRequestDTO)
        return ResponseEntity.ok(
            PatchKnowledge200ResponseDTO(
                code = 200,
                data = PatchKnowledge200ResponseDataDTO(updatedKnowledge),
                message = "OK",
            )
        )
    }
}<|MERGE_RESOLUTION|>--- conflicted
+++ resolved
@@ -1,41 +1,24 @@
 package org.rucca.cheese.knowledge
 
-import java.util.*
 import org.rucca.cheese.api.KnowledgesApi
-import org.rucca.cheese.auth.AuthenticationService
-import org.rucca.cheese.auth.AuthorizationService
+import org.rucca.cheese.auth.JwtService
 import org.rucca.cheese.auth.annotation.Guard
-<<<<<<< HEAD
+import org.rucca.cheese.auth.spring.UseOldAuth
 import org.rucca.cheese.model.*
-import org.rucca.cheese.user.AvatarRepository
-=======
-import org.rucca.cheese.auth.annotation.ResourceId
-import org.rucca.cheese.auth.spring.UseOldAuth
-import org.rucca.cheese.model.KnowledgeGet200ResponseDTO
-import org.rucca.cheese.model.KnowledgePost200ResponseDTO
-import org.rucca.cheese.model.KnowledgePostRequestDTO
->>>>>>> 889c99ca
 import org.springframework.http.ResponseEntity
 import org.springframework.web.bind.annotation.RestController
 
 @RestController
-<<<<<<< HEAD
+@UseOldAuth
 class KnowledgeController(
     private val knowledgeService: KnowledgeService,
-    private val authorizationService: AuthorizationService,
-    private val authenticationService: AuthenticationService,
-    private val avatarRepository: AvatarRepository,
+    private val jwtService: JwtService,
 ) : KnowledgesApi {
-
-=======
-@UseOldAuth
-class KnowledgeController(private val knowledgeService: KnowledgeService) : KnowledgeApi {
->>>>>>> 889c99ca
     @Guard("create", "knowledge")
     override fun knowledgePost(
         knowledgePostRequestDTO: KnowledgePostRequestDTO
     ): ResponseEntity<KnowledgePost200ResponseDTO> {
-        val userId = authenticationService.getCurrentUserId()
+        val userId = jwtService.getCurrentUserId()
         val knowledgeDTO =
             knowledgeService.createKnowledge(
                 name = knowledgePostRequestDTO.name,
