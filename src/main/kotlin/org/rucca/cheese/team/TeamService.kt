package org.rucca.cheese.team

import java.time.LocalDateTime
import org.rucca.cheese.auth.AuthenticationService
import org.rucca.cheese.common.error.NameAlreadyExistsError
import org.rucca.cheese.common.error.NotFoundError
import org.rucca.cheese.common.helper.PageHelper
import org.rucca.cheese.common.helper.toEpochMilli
import org.rucca.cheese.common.persistent.IdType
import org.rucca.cheese.model.*
import org.rucca.cheese.team.error.NotTeamMemberYetError
import org.rucca.cheese.team.error.TeamRoleConflictError
import org.rucca.cheese.user.Avatar
import org.rucca.cheese.user.User
import org.rucca.cheese.user.UserService
import org.springframework.data.domain.PageRequest
import org.springframework.data.elasticsearch.client.elc.ElasticsearchTemplate
import org.springframework.data.elasticsearch.core.SearchHitSupport
import org.springframework.data.elasticsearch.core.query.Criteria
import org.springframework.data.elasticsearch.core.query.CriteriaQuery
import org.springframework.stereotype.Service

@Service
class TeamService(
        private val teamRepository: TeamRepository,
        private val teamUserRelationRepository: TeamUserRelationRepository,
        private val userService: UserService,
<<<<<<< HEAD
        private val authenticateService: AuthenticationService,
=======
        private val elasticsearchTemplate: ElasticsearchTemplate,
>>>>>>> 08b3b4a7
) {
    fun getTeamDto(teamId: IdType): TeamDTO {
        val team = teamRepository.findById(teamId).orElseThrow { NotFoundError("team", teamId) }
        val currentUserId = authenticateService.getCurrentUserId()
        val myRoleOptional = teamUserRelationRepository.findByTeamIdAndUserId(teamId, currentUserId)
        return TeamDTO(
                id = team.id!!,
                name = team.name!!,
                intro = team.description!!,
                avatarId = team.avatar!!.id!!.toLong(),
                owner = userService.getUserDto(getTeamOwner(teamId)),
                admins =
                        TeamAdminsDTO(
                                total = countTeamAdmins(teamId),
                                examples = getTeamAdminExamples(teamId),
                        ),
                members =
                        TeamMembersDTO(
                                total = countTeamNormalMembers(teamId),
                                examples = getTeamMemberExamples(teamId),
                        ),
                updatedAt = team.updatedAt!!.toEpochMilli(),
                createdAt = team.createdAt!!.toEpochMilli(),
                joined = myRoleOptional.isPresent,
                role = myRoleOptional.map { convertMemberRole(it.role!!) }.orElse(null),
        )
    }

    fun getTeamAvatarId(teamId: IdType): IdType {
        val team = teamRepository.findById(teamId).orElseThrow { NotFoundError("team", teamId) }
        return team.avatar!!.id!!.toLong()
    }

    fun getTaskParticipantSummaryDto(teamId: IdType): TaskParticipantSummaryDTO {
        val team = teamRepository.findById(teamId).orElseThrow { NotFoundError("team", teamId) }
        return TaskParticipantSummaryDTO(
                team.id!!,
                team.description!!,
                team.name!!,
                team.avatar!!.id!!.toLong(),
        )
    }

    fun getTeamOwner(teamId: IdType): IdType {
        val relation =
                teamUserRelationRepository.findByTeamIdAndRole(teamId, TeamMemberRole.OWNER).orElseThrow {
                    NotFoundError("team", teamId)
                }
        return relation.user!!.id!!.toLong()
    }

    fun enumerateTeams(query: String, pageStart: IdType?, pageSize: Int): Pair<List<TeamDTO>, PageDTO> {
        val criteria = Criteria("name").matches(query)
        val query = CriteriaQuery(criteria)
        val hints = elasticsearchTemplate.search(query, TeamElasticSearch::class.java)
        val result = (SearchHitSupport.unwrapSearchHits(hints) as List<*>).filterIsInstance<TeamElasticSearch>()
        val (teams, page) =
                PageHelper.pageFromAll(
                        result, pageStart, pageSize, { it.id!! }, { id -> throw NotFoundError("team", id) })
        return Pair(teams.map { getTeamDto(it.id!!) }, page)
    }

    fun getTeamsOfUser(userId: IdType): List<TeamDTO> {
        val relations = teamUserRelationRepository.findAllByUserId(userId)
        return relations.map { getTeamDto(it.team!!.id!!) }
    }

    fun getTeamsThatUserCanUseToJoinTask(taskId: IdType, userId: IdType): List<TeamSummaryDTO> {
        return teamUserRelationRepository.getTeamsThatUserCanUseToJoinTask(taskId, userId).map {
            TeamSummaryDTO(
                    id = it.id!!,
                    name = it.name!!,
                    intro = it.description!!,
                    avatarId = it.avatar!!.id!!.toLong(),
                    updatedAt = it.updatedAt!!.toEpochMilli(),
                    createdAt = it.createdAt!!.toEpochMilli(),
            )
        }
    }

    fun isTeamAdmin(teamId: IdType, userId: IdType): Boolean {
        val relationOptional = teamUserRelationRepository.findByTeamIdAndUserId(teamId, userId)
        return relationOptional.isPresent &&
                (relationOptional.get().role == TeamMemberRole.ADMIN ||
                        relationOptional.get().role == TeamMemberRole.OWNER)
    }

    fun isTeamMember(teamId: IdType, userId: IdType): Boolean {
        val relationOptional = teamUserRelationRepository.findByTeamIdAndUserId(teamId, userId)
        return relationOptional.isPresent
    }

    fun countTeamAdmins(teamId: IdType): Int {
        return teamUserRelationRepository.countByTeamIdAndRole(teamId, TeamMemberRole.ADMIN)
    }

    fun countTeamNormalMembers(teamId: IdType): Int {
        return teamUserRelationRepository.countByTeamIdAndRole(teamId, TeamMemberRole.MEMBER)
    }

    fun getTeamAdminExamples(teamId: IdType): List<UserDTO> {
        val relations =
                teamUserRelationRepository.findAllByTeamIdAndRoleOrderByUpdatedAtDesc(
                        teamId,
                        TeamMemberRole.ADMIN,
                        PageRequest.of(0, 3),
                )
        return relations.map { userService.getUserDto(it.user!!.id!!.toLong()) }
    }

    fun getTeamMemberExamples(teamId: IdType): List<UserDTO> {
        val relations =
                teamUserRelationRepository.findAllByTeamIdAndRoleOrderByUpdatedAtDesc(
                        teamId,
                        TeamMemberRole.MEMBER,
                        PageRequest.of(0, 3),
                )
        return relations.map { userService.getUserDto(it.user!!.id!!.toLong()) }
    }

    fun ensureTeamNameNotExists(name: String) {
        if (teamRepository.existsByName(name)) {
            throw NameAlreadyExistsError("team", name)
        }
    }

    fun createTeam(name: String, description: String, avatarId: IdType, ownerId: IdType): IdType {
        ensureTeamNameNotExists(name)
        val team =
                teamRepository.save(
                        Team(name = name, description = description, avatar = Avatar().apply { id = avatarId.toInt() }))
        teamUserRelationRepository.save(
                TeamUserRelation(
                        team = team, role = TeamMemberRole.OWNER, user = User().apply { id = ownerId.toInt() }))
        return team.id!!
    }

    fun updateTeamName(teamId: IdType, name: String) {
        ensureTeamNameNotExists(name)
        val team = teamRepository.findById(teamId).orElseThrow { NotFoundError("team", teamId) }
        team.name = name
        teamRepository.save(team)
    }

    fun updateTeamDescription(teamId: IdType, description: String) {
        val team = teamRepository.findById(teamId).orElseThrow { NotFoundError("team", teamId) }
        team.description = description
        teamRepository.save(team)
    }

    fun updateTeamAvatar(teamId: IdType, avatarId: IdType) {
        val team = teamRepository.findById(teamId).orElseThrow { NotFoundError("team", teamId) }
        team.avatar = Avatar().apply { id = avatarId.toInt() }
        teamRepository.save(team)
    }

    fun ensureTeamExists(teamId: IdType) {
        if (!teamRepository.existsById(teamId)) {
            throw NotFoundError("team", teamId)
        }
    }

    fun deleteTeam(teamId: IdType) {
        val relations = teamUserRelationRepository.findAllByTeamId(teamId)
        relations.forEach { it.deletedAt = LocalDateTime.now() }
        val team = teamRepository.findById(teamId).orElseThrow { NotFoundError("team", teamId) }
        team.deletedAt = LocalDateTime.now()
        teamUserRelationRepository.saveAll(relations)
        teamRepository.save(team)
    }

    fun convertMemberRole(role: TeamMemberRole): TeamMemberRoleTypeDTO {
        return when (role) {
            TeamMemberRole.OWNER -> TeamMemberRoleTypeDTO.OWNER
            TeamMemberRole.ADMIN -> TeamMemberRoleTypeDTO.ADMIN
            TeamMemberRole.MEMBER -> TeamMemberRoleTypeDTO.MEMBER
        }
    }

    fun getTeamMemberRole(teamId: IdType, userId: IdType): TeamMemberRoleTypeDTO {
        val relation =
                teamUserRelationRepository.findByTeamIdAndUserId(teamId, userId).orElseThrow {
                    NotTeamMemberYetError(teamId, userId)
                }
        return convertMemberRole(relation.role!!)
    }

    fun getTeamMembers(teamId: IdType): List<TeamMemberDTO> {
        val relations = teamUserRelationRepository.findAllByTeamId(teamId)
        return relations.map {
            TeamMemberDTO(
                    role = convertMemberRole(it.role!!),
                    user = userService.getUserDto(it.user!!.id!!.toLong()),
                    updatedAt = it.updatedAt!!.toEpochMilli(),
                    createdAt = it.createdAt!!.toEpochMilli(),
            )
        }
    }

    private fun addTeamMember(teamId: IdType, userId: IdType, role: TeamMemberRole) {
        val relationOptional = teamUserRelationRepository.findByTeamIdAndUserId(teamId, userId)
        if (relationOptional.isPresent) {
            throw TeamRoleConflictError(teamId, userId, relationOptional.get().role!!, role)
        } else {
            teamUserRelationRepository.save(
                    TeamUserRelation(
                            team = Team().apply { id = teamId },
                            role = role,
                            user = User().apply { id = userId.toInt() },
                    ))
        }
    }

    fun shipTeamOwnershipToNoneMember(teamId: IdType, userId: IdType) {
        val ownershipOriginal =
                teamUserRelationRepository.findByTeamIdAndRole(teamId, TeamMemberRole.OWNER).orElseThrow {
                    NotFoundError("team", teamId)
                }
        ownershipOriginal.role = TeamMemberRole.ADMIN
        val ownershipNewOptional = teamUserRelationRepository.findByTeamIdAndUserId(teamId, userId)
        if (ownershipNewOptional.isPresent) {
            throw TeamRoleConflictError(teamId, userId, ownershipNewOptional.get().role!!, TeamMemberRole.OWNER)
        } else {
            teamUserRelationRepository.save(ownershipOriginal)
            addTeamMember(teamId, userId, TeamMemberRole.OWNER)
        }
    }

    fun addTeamAdmin(teamId: IdType, userId: IdType) {
        addTeamMember(teamId, userId, TeamMemberRole.ADMIN)
    }

    fun addTeamNormalMember(teamId: IdType, userId: IdType) {
        addTeamMember(teamId, userId, TeamMemberRole.MEMBER)
    }

    fun removeTeamMember(teamId: IdType, userId: IdType) {
        val relation =
                teamUserRelationRepository.findByTeamIdAndUserId(teamId, userId).orElseThrow {
                    NotTeamMemberYetError(teamId, userId)
                }
        relation.deletedAt = LocalDateTime.now()
        teamUserRelationRepository.save(relation)
    }
}<|MERGE_RESOLUTION|>--- conflicted
+++ resolved
@@ -25,11 +25,8 @@
         private val teamRepository: TeamRepository,
         private val teamUserRelationRepository: TeamUserRelationRepository,
         private val userService: UserService,
-<<<<<<< HEAD
+        private val elasticsearchTemplate: ElasticsearchTemplate,
         private val authenticateService: AuthenticationService,
-=======
-        private val elasticsearchTemplate: ElasticsearchTemplate,
->>>>>>> 08b3b4a7
 ) {
     fun getTeamDto(teamId: IdType): TeamDTO {
         val team = teamRepository.findById(teamId).orElseThrow { NotFoundError("team", teamId) }
