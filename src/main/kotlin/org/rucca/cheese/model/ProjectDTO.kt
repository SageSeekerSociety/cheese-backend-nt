package org.rucca.cheese.model

import com.fasterxml.jackson.annotation.JsonProperty
import io.swagger.v3.oas.annotations.media.Schema
<<<<<<< HEAD
=======
import java.io.Serializable
import javax.validation.Valid
>>>>>>> ae9e3072
import javax.validation.constraints.Pattern

/**
 * @param id
 * @param name
 * @param description
 * @param startDate 项目开始时间戳(毫秒)
 * @param endDate 项目结束时间戳(毫秒)
 * @param team
 * @param leader
 * @param content
 * @param colorCode
 * @param parentId 父项目ID
 * @param externalTaskId
 * @param githubRepo
 * @param createdAt
 * @param updatedAt
 */
data class ProjectDTO(
    @Schema(example = "null", required = true, description = "")
    @get:JsonProperty("id", required = true)
    val id: kotlin.Long,
    @Schema(example = "null", required = true, description = "")
    @get:JsonProperty("name", required = true)
    val name: kotlin.String,
    @Schema(example = "null", required = true, description = "")
    @get:JsonProperty("description", required = true)
    val description: kotlin.String,
    @Schema(example = "null", required = true, description = "项目开始时间戳(毫秒)")
    @get:JsonProperty("startDate", required = true)
    val startDate: kotlin.Long,
    @Schema(example = "null", required = true, description = "项目结束时间戳(毫秒)")
    @get:JsonProperty("endDate", required = true)
    val endDate: kotlin.Long,
    @field:Valid
    @Schema(example = "null", required = true, description = "")
<<<<<<< HEAD
    @get:JsonProperty("leaderId", required = true)
    val leaderId: kotlin.Long,
=======
    @get:JsonProperty("team", required = true)
    val team: TeamDTO,
    @field:Valid
>>>>>>> ae9e3072
    @Schema(example = "null", required = true, description = "")
    @get:JsonProperty("leader", required = true)
    val leader: UserDTO,
    @Schema(example = "null", required = true, description = "")
    @get:JsonProperty("content", required = true)
    val content: kotlin.String,
    @get:Pattern(regexp = "^#[0-9A-Fa-f]{6}$")
    @Schema(example = "null", description = "")
    @get:JsonProperty("colorCode")
    val colorCode: kotlin.String? = null,
    @Schema(example = "null", description = "父项目ID")
    @get:JsonProperty("parentId")
    val parentId: kotlin.Long? = null,
    @Schema(example = "null", description = "")
    @get:JsonProperty("externalTaskId")
    val externalTaskId: kotlin.Long? = null,
    @Schema(example = "null", description = "")
    @get:JsonProperty("githubRepo")
    val githubRepo: kotlin.String? = null,
    @Schema(example = "null", description = "")
    @get:JsonProperty("createdAt")
    val createdAt: kotlin.Long? = null,
    @Schema(example = "null", description = "")
    @get:JsonProperty("updatedAt")
    val updatedAt: kotlin.Long? = null,
) : Serializable {

    companion object {
        private const val serialVersionUID: kotlin.Long = 1
    }
}<|MERGE_RESOLUTION|>--- conflicted
+++ resolved
@@ -2,11 +2,8 @@
 
 import com.fasterxml.jackson.annotation.JsonProperty
 import io.swagger.v3.oas.annotations.media.Schema
-<<<<<<< HEAD
-=======
 import java.io.Serializable
 import javax.validation.Valid
->>>>>>> ae9e3072
 import javax.validation.constraints.Pattern
 
 /**
@@ -43,14 +40,9 @@
     val endDate: kotlin.Long,
     @field:Valid
     @Schema(example = "null", required = true, description = "")
-<<<<<<< HEAD
-    @get:JsonProperty("leaderId", required = true)
-    val leaderId: kotlin.Long,
-=======
     @get:JsonProperty("team", required = true)
     val team: TeamDTO,
     @field:Valid
->>>>>>> ae9e3072
     @Schema(example = "null", required = true, description = "")
     @get:JsonProperty("leader", required = true)
     val leader: UserDTO,
