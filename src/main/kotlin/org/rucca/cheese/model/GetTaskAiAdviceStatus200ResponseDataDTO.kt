package org.rucca.cheese.model

import com.fasterxml.jackson.annotation.JsonProperty
import io.swagger.v3.oas.annotations.media.Schema
<<<<<<< HEAD
import java.io.Serializable
=======
import javax.validation.Valid
>>>>>>> bfca038e

/** @param status */
data class GetTaskAiAdviceStatus200ResponseDataDTO(
    @field:Valid
    @Schema(example = "null", description = "")
    @get:JsonProperty("status")
<<<<<<< HEAD
    val status: GetTaskAiAdviceStatus200ResponseDataDTO.Status? = null
) : Serializable {

    /** Values: PENDING,PROCESSING,COMPLETED,FAILED */
    enum class Status(@get:JsonValue val value: kotlin.String) {

        PENDING("PENDING"),
        PROCESSING("PROCESSING"),
        COMPLETED("COMPLETED"),
        FAILED("FAILED");

        companion object {
            @JvmStatic
            @JsonCreator
            fun forValue(value: kotlin.String): Status {
                return values().first { it -> it.value == value }
            }
        }
    }

    companion object {
        private const val serialVersionUID: kotlin.Long = 1
    }
}
=======
    val status: TaskAIAdviceGenerationStatusDTO? = null
) {}
>>>>>>> bfca038e
<|MERGE_RESOLUTION|>--- conflicted
+++ resolved
@@ -2,43 +2,18 @@
 
 import com.fasterxml.jackson.annotation.JsonProperty
 import io.swagger.v3.oas.annotations.media.Schema
-<<<<<<< HEAD
 import java.io.Serializable
-=======
 import javax.validation.Valid
->>>>>>> bfca038e
 
 /** @param status */
 data class GetTaskAiAdviceStatus200ResponseDataDTO(
     @field:Valid
     @Schema(example = "null", description = "")
     @get:JsonProperty("status")
-<<<<<<< HEAD
-    val status: GetTaskAiAdviceStatus200ResponseDataDTO.Status? = null
+    val status: TaskAIAdviceGenerationStatusDTO? = null
 ) : Serializable {
-
-    /** Values: PENDING,PROCESSING,COMPLETED,FAILED */
-    enum class Status(@get:JsonValue val value: kotlin.String) {
-
-        PENDING("PENDING"),
-        PROCESSING("PROCESSING"),
-        COMPLETED("COMPLETED"),
-        FAILED("FAILED");
-
-        companion object {
-            @JvmStatic
-            @JsonCreator
-            fun forValue(value: kotlin.String): Status {
-                return values().first { it -> it.value == value }
-            }
-        }
-    }
 
     companion object {
         private const val serialVersionUID: kotlin.Long = 1
     }
-}
-=======
-    val status: TaskAIAdviceGenerationStatusDTO? = null
-) {}
->>>>>>> bfca038e
+}