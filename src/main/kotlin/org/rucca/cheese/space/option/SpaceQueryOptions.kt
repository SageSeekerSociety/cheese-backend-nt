--- conflicted
+++ resolved
@@ -7,14 +7,8 @@
  *
  */
 
-<<<<<<< HEAD
+package org.rucca.cheese.space.option
 data class SpaceQueryOptions(val queryMyRank: Boolean) {
-=======
-package org.rucca.cheese.space.option
-data class SpaceQueryOptions(
-    val queryMyRank: Boolean,
-) {
->>>>>>> c3bc3c5b
     companion object {
         val MINIMUM = SpaceQueryOptions(queryMyRank = false)
 
